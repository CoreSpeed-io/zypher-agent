--- conflicted
+++ resolved
@@ -33,12 +33,8 @@
     "npm:@aws-sdk/s3-request-presigner@^3.876.0": "3.876.0",
     "npm:@modelcontextprotocol/sdk@^1.17.4": "1.17.4_express@5.1.0_zod@3.25.76",
     "npm:@types/node@*": "22.15.15",
-<<<<<<< HEAD
     "npm:chalk@^5.6.0": "5.6.0",
-=======
-    "npm:chalk@^5.5.0": "5.5.0",
     "npm:diff@8.0.2": "8.0.2",
->>>>>>> 606d02a0
     "npm:openai@5.12.0": "5.12.0_zod@3.25.76",
     "npm:rxjs-for-await@1": "1.0.0_rxjs@7.8.2",
     "npm:rxjs@^7.8.2": "7.8.2",
@@ -1720,18 +1716,11 @@
       "jsr:@std/path@^1.1.2",
       "jsr:@std/testing@^1.0.15",
       "npm:@anthropic-ai/sdk@0.54",
-<<<<<<< HEAD
       "npm:@aws-sdk/client-s3@^3.876.0",
       "npm:@aws-sdk/s3-request-presigner@^3.876.0",
       "npm:@modelcontextprotocol/sdk@^1.17.4",
       "npm:chalk@^5.6.0",
-=======
-      "npm:@aws-sdk/client-s3@^3.859.0",
-      "npm:@aws-sdk/s3-request-presigner@^3.859.0",
-      "npm:@modelcontextprotocol/sdk@^1.17.1",
-      "npm:chalk@^5.5.0",
       "npm:diff@8.0.2",
->>>>>>> 606d02a0
       "npm:openai@5.12.0",
       "npm:rxjs-for-await@1",
       "npm:rxjs@^7.8.2",
