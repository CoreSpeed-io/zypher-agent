--- conflicted
+++ resolved
@@ -3,50 +3,31 @@
   "specifiers": {
     "jsr:@openai/openai@^4.96.0": "4.96.0",
     "jsr:@std/assert@^1.0.12": "1.0.13",
-<<<<<<< HEAD
+    "jsr:@std/assert@^1.0.13": "1.0.13",
     "jsr:@std/async@^1.0.12": "1.0.12",
     "jsr:@std/bytes@^1.0.5": "1.0.5",
     "jsr:@std/cli@^1.0.17": "1.0.17",
     "jsr:@std/crypto@^1.0.4": "1.0.4",
-    "jsr:@std/data-structures@^1.0.6": "1.0.6",
+    "jsr:@std/data-structures@^1.0.6": "1.0.7",
     "jsr:@std/dotenv@~0.225.3": "0.225.3",
     "jsr:@std/encoding@^1.0.10": "1.0.10",
     "jsr:@std/expect@^1.0.15": "1.0.15",
-    "jsr:@std/fs@^1.0.16": "1.0.16",
-=======
-    "jsr:@std/assert@^1.0.13": "1.0.13",
-    "jsr:@std/async@^1.0.12": "1.0.12",
-    "jsr:@std/cli@^1.0.17": "1.0.17",
-    "jsr:@std/data-structures@^1.0.6": "1.0.7",
-    "jsr:@std/dotenv@*": "0.225.3",
-    "jsr:@std/dotenv@~0.225.3": "0.225.3",
-    "jsr:@std/encoding@*": "1.0.10",
-    "jsr:@std/encoding@^1.0.10": "1.0.10",
     "jsr:@std/fs@^1.0.16": "1.0.17",
     "jsr:@std/fs@^1.0.17": "1.0.17",
->>>>>>> 65e370ca
     "jsr:@std/internal@^1.0.6": "1.0.6",
     "jsr:@std/path@^1.0.8": "1.0.9",
     "jsr:@std/path@^1.0.9": "1.0.9",
     "jsr:@std/testing@^1.0.11": "1.0.11",
-<<<<<<< HEAD
     "jsr:@std/uuid@^1.0.7": "1.0.7",
-    "npm:@anthropic-ai/sdk@0.39": "0.39.0",
-    "npm:@aws-sdk/client-s3@^3.787.0": "3.796.0",
-    "npm:@aws-sdk/s3-request-presigner@^3.787.0": "3.796.0",
-    "npm:@hono/zod-validator@~0.4.3": "0.4.3_hono@4.7.7_zod@3.24.3",
-    "npm:@modelcontextprotocol/sdk@^1.10.1": "1.10.2_express@5.1.0_zod@3.24.3",
-    "npm:chalk@^5.4.1": "5.4.1",
-    "npm:hono@^4.7.7": "4.7.7",
-=======
     "npm:@anthropic-ai/sdk@0.40": "0.40.0",
+    "npm:@aws-sdk/client-s3@^3.787.0": "3.797.0",
+    "npm:@aws-sdk/s3-request-presigner@^3.787.0": "3.797.0",
     "npm:@hono/zod-validator@~0.4.3": "0.4.3_hono@4.7.7_zod@3.24.3",
     "npm:@modelcontextprotocol/sdk@^1.10.2": "1.10.2_express@5.1.0_zod@3.24.3",
     "npm:chalk@^5.4.1": "5.4.1",
     "npm:hono@^4.7.7": "4.7.7",
     "npm:rxjs-for-await@1": "1.0.0_rxjs@7.8.2",
     "npm:rxjs@^7.8.2": "7.8.2",
->>>>>>> 65e370ca
     "npm:zod-to-json-schema@^3.24.5": "3.24.5_zod@3.24.3",
     "npm:zod@3": "3.24.3",
     "npm:zod@^3.24.3": "3.24.3"
@@ -67,7 +48,6 @@
     "@std/async@1.0.12": {
       "integrity": "d1bfcec459e8012846fe4e38dfc4241ab23240ecda3d8d6dfcf6d81a632e803d"
     },
-<<<<<<< HEAD
     "@std/bytes@1.0.5": {
       "integrity": "4465dd739d7963d964c809202ebea6d5c6b8e3829ef25c6a224290fbb8a1021e"
     },
@@ -76,10 +56,6 @@
     },
     "@std/crypto@1.0.4": {
       "integrity": "cee245c453bd5366207f4d8aa25ea3e9c86cecad2be3fefcaa6cb17203d79340"
-=======
-    "@std/cli@1.0.17": {
-      "integrity": "e15b9abe629e17be90cc6216327f03a29eae613365f1353837fa749aad29ce7b"
->>>>>>> 65e370ca
     },
     "@std/data-structures@1.0.7": {
       "integrity": "16932d2c8d281f65eaaa2209af2473209881e33b1ced54cd1b015e7b4cdbb0d2"
@@ -89,16 +65,13 @@
     },
     "@std/encoding@1.0.10": {
       "integrity": "8783c6384a2d13abd5e9e87a7ae0520a30e9f56aeeaa3bdf910a3eaaf5c811a1"
-<<<<<<< HEAD
     },
     "@std/expect@1.0.15": {
       "integrity": "eca360007b5a7f13dbfa1294224baee7fb98dcd460d8461fe64eeae302902945",
       "dependencies": [
-        "jsr:@std/assert",
+        "jsr:@std/assert@^1.0.12",
         "jsr:@std/internal"
       ]
-=======
->>>>>>> 65e370ca
     },
     "@std/fs@1.0.17": {
       "integrity": "1c00c632677c1158988ef7a004cb16137f870aafdb8163b9dce86ec652f3952b",
@@ -115,7 +88,7 @@
     "@std/testing@1.0.11": {
       "integrity": "12b3db12d34f0f385a26248933bde766c0f8c5ad8b6ab34d4d38f528ab852f48",
       "dependencies": [
-        "jsr:@std/assert",
+        "jsr:@std/assert@^1.0.12",
         "jsr:@std/async",
         "jsr:@std/data-structures",
         "jsr:@std/fs@^1.0.16",
@@ -144,7 +117,6 @@
         "node-fetch"
       ]
     },
-<<<<<<< HEAD
     "@aws-crypto/crc32@5.2.0": {
       "integrity": "sha512-nLbCWqQNgUiwwtFsen1AdzAtvuLRsQS8rYgMuxCrdKf9kOssamGLuPwyTY9wyYblNr9+1XM8v6zoDTPPSIeANg==",
       "dependencies": [
@@ -206,8 +178,8 @@
         "tslib"
       ]
     },
-    "@aws-sdk/client-s3@3.796.0": {
-      "integrity": "sha512-zRQhrj80atJX5mxC6MPH261iIMIc+RQmkDe+rZVm/61waUm/1ZFn1hSyi5i2Azor/2V2FnS9WVeWp57Sd0TahQ==",
+    "@aws-sdk/client-s3@3.797.0": {
+      "integrity": "sha512-N7pB94mXi4fCt+rYmR9TzfbbwZsWs6Mnk/jDNX9sAZyWkZQnS3AZ/nRtnUmdCimdnOPOMNVjmAoZ4mW3Ff8LDw==",
       "dependencies": [
         "@aws-crypto/sha1-browser",
         "@aws-crypto/sha256-browser",
@@ -267,8 +239,8 @@
         "tslib"
       ]
     },
-    "@aws-sdk/client-sso@3.796.0": {
-      "integrity": "sha512-EJExg8mbwqP0VG+RNFV4ZPuUo7QsDsUfTnuFQY51V8iXrbOdV+PDLRr4psXj2fxvrLxc9AlGUMNqd/j4VZtQzA==",
+    "@aws-sdk/client-sso@3.797.0": {
+      "integrity": "sha512-9xuR918p7tShR67ZL+AOSbydpJxSHAOdXcQswxxWR/hKCF7tULX7tyL3gNo3l/ETp0CDcStvorOdH/nCbzEOjw==",
       "dependencies": [
         "@aws-crypto/sha256-browser",
         "@aws-crypto/sha256-js",
@@ -351,8 +323,8 @@
         "tslib"
       ]
     },
-    "@aws-sdk/credential-provider-ini@3.796.0": {
-      "integrity": "sha512-qGWBDn9aO8avFfYU7daps7Sy6OglF1x0q0w48slt0KMXbHd2/LvKVIiYwyofYCXed0yzcEOF2IYm9FjXdcn+ug==",
+    "@aws-sdk/credential-provider-ini@3.797.0": {
+      "integrity": "sha512-Zpj6pJ2hnebrhLDr+x61ArMUkjHG6mfJRfamHxeVTgZkhLcwHjC5aM4u9pWTVugIaPY+VBtgkKPbi3TRbHlt2g==",
       "dependencies": [
         "@aws-sdk/core",
         "@aws-sdk/credential-provider-env",
@@ -369,8 +341,8 @@
         "tslib"
       ]
     },
-    "@aws-sdk/credential-provider-node@3.796.0": {
-      "integrity": "sha512-WeNK7OWPrsOvhO3DAgpUO0FtmVghMaZ/IpPJHJ4Y0nBIsWOBXLrbZ2Y1mdT8N2bGGUaM91tJaV8Yf8COc3gvmA==",
+    "@aws-sdk/credential-provider-node@3.797.0": {
+      "integrity": "sha512-xJSWvvnmzEfHbqbpN4F3E3mI9+zJ/VWLGiKOjzX1Inbspa5WqNn2GoMamolZR2TvvZS4F3Hp73TD1WoBzkIjuw==",
       "dependencies": [
         "@aws-sdk/credential-provider-env",
         "@aws-sdk/credential-provider-http",
@@ -397,8 +369,8 @@
         "tslib"
       ]
     },
-    "@aws-sdk/credential-provider-sso@3.796.0": {
-      "integrity": "sha512-RUYsQ1t6UdzkpZ7pocUt1l/9l9GCYCaopIhv0DU6CipA8rkWtoweKsLHKdv+8wE4p6gqDfDIHGam1ivswiCIzg==",
+    "@aws-sdk/credential-provider-sso@3.797.0": {
+      "integrity": "sha512-VlyWnjTsTnBXqXcEW0nw3S7nj00n9fYwF6uU6HPO9t860yIySG01lNPAWTvAt3DfVL5SRS0GANriCZF6ohcMcQ==",
       "dependencies": [
         "@aws-sdk/client-sso",
         "@aws-sdk/core",
@@ -410,8 +382,8 @@
         "tslib"
       ]
     },
-    "@aws-sdk/credential-provider-web-identity@3.796.0": {
-      "integrity": "sha512-dpmFJT4IyjT09vruvMu/rWQQjVreqdxAe8pLPpGhoeKyA1O6+PS73b+VNXKvD31rQT8e4g6dVpA6KMxNW63aag==",
+    "@aws-sdk/credential-provider-web-identity@3.797.0": {
+      "integrity": "sha512-DIb05FEmdOX7bNsqSVEAB3UkaDgrYHonQ2+gcBLqZ7LoDNnovHIlvC5jii93usgEStxITZstnzw+49keNEgVWw==",
       "dependencies": [
         "@aws-sdk/core",
         "@aws-sdk/nested-clients",
@@ -533,8 +505,8 @@
         "tslib"
       ]
     },
-    "@aws-sdk/nested-clients@3.796.0": {
-      "integrity": "sha512-jJ8a0ldWtXh/ice7nldUjTqja7KYlSYk1pwfIIvJLIqEn2SvQHK/pyCINTmmOmFAWXMKBQBeWUMxo1pPYNytzQ==",
+    "@aws-sdk/nested-clients@3.797.0": {
+      "integrity": "sha512-xCsRKdsv0GAg9E28fvYBdC3JR2xdtZ2o41MVknOs+pSFtMsZm3SsgxObN35p1OTMk/o/V0LORGVLnFQMlc5QiA==",
       "dependencies": [
         "@aws-crypto/sha256-browser",
         "@aws-crypto/sha256-js",
@@ -587,8 +559,8 @@
         "tslib"
       ]
     },
-    "@aws-sdk/s3-request-presigner@3.796.0": {
-      "integrity": "sha512-+zlUDOwi+PGmk9VYFbbujIsUzqzLjI6oz4pAAATs5qMjd+ihsUVv2fGzmFfphmaGk6u4r/UQDe0tmrySgTr6JA==",
+    "@aws-sdk/s3-request-presigner@3.797.0": {
+      "integrity": "sha512-ncEsGwmQIkXi3IREbGLC6X5sY38WM1WUAdaU5uQmBPOGEVQHtDyrIObBsIzK99j83SGWi8RqO7/n0jMGZPmeQw==",
       "dependencies": [
         "@aws-sdk/signature-v4-multi-region",
         "@aws-sdk/types",
@@ -611,8 +583,8 @@
         "tslib"
       ]
     },
-    "@aws-sdk/token-providers@3.796.0": {
-      "integrity": "sha512-Sxr/EqJBxOwLsXHv8C91N/Aao8Rgjn5bcpzplrTZ7wrfDrzqQfSCvjh7apCxdLYMKPBV+an75blCAd7JD4/bAg==",
+    "@aws-sdk/token-providers@3.797.0": {
+      "integrity": "sha512-TLFkP4BBdkH2zCXhG3JjaYrRft25MMZ+6/YDz1C/ikq2Zk8krUbVoSmhtYMVz10JtxAPiQ++w0vI/qbz2JSDXg==",
       "dependencies": [
         "@aws-sdk/nested-clients",
         "@aws-sdk/types",
@@ -685,8 +657,6 @@
         "tslib"
       ]
     },
-=======
->>>>>>> 65e370ca
     "@hono/zod-validator@0.4.3_hono@4.7.7_zod@3.24.3": {
       "integrity": "sha512-xIgMYXDyJ4Hj6ekm9T9Y27s080Nl9NXHcJkOvkXPhubOLj8hZkOL8pDnnXfvCf5xEE8Q4oMFenQUZZREUY2gqQ==",
       "dependencies": [
@@ -709,7 +679,6 @@
         "zod-to-json-schema"
       ]
     },
-<<<<<<< HEAD
     "@smithy/abort-controller@4.0.2": {
       "integrity": "sha512-Sl/78VDtgqKxN2+1qduaVE140XF+Xg+TafkncspwM4jFP/LHr76ZHmIY/y3V1M0mMLNk+Je6IGbzxy23RSToMw==",
       "dependencies": [
@@ -1147,8 +1116,6 @@
         "tslib"
       ]
     },
-=======
->>>>>>> 65e370ca
     "@types/node-fetch@2.6.12": {
       "integrity": "sha512-8nneRWKCg3rMtF69nLQJnOYUcbafYeFSjqkw3jCRLsqkWFlHaoQrr5mXmofFGOx3DKn7UfmBMyov8ySvLRVldA==",
       "dependencies": [
@@ -1718,12 +1685,9 @@
     "unpipe@1.0.0": {
       "integrity": "sha512-pjy2bYhSsufwWlKwPc+l3cN7+wuJlK6uz0YdJEOlQDbl6jo/YlPi4mb8agUkVC8BF7V8NuzeyPNqRksA3hztKQ=="
     },
-<<<<<<< HEAD
     "uuid@9.0.1": {
       "integrity": "sha512-b+1eJOlsR9K8HJpow9Ok3fiWOWSIcIzXodvv0rQjVoOVNpWMpxf1wZNpt4y9h10odCNrqnYp1OBzRktckBe3sA=="
     },
-=======
->>>>>>> 65e370ca
     "vary@1.1.2": {
       "integrity": "sha512-BNGbWLfd0eUPabhkXUVm0j8uuvREyTh5ovRa/dyow/BqAbZJyC+5fU+IzQOzmAKzYqYRAISoRhdQr3eIZ/PXqg=="
     },
@@ -1762,29 +1726,19 @@
   "workspace": {
     "dependencies": [
       "jsr:@openai/openai@^4.96.0",
-<<<<<<< HEAD
-      "jsr:@std/assert@^1.0.12",
-      "jsr:@std/cli@^1.0.17",
-      "jsr:@std/dotenv@~0.225.3",
-      "jsr:@std/encoding@^1.0.10",
-      "jsr:@std/expect@^1.0.15",
-      "jsr:@std/path@^1.0.9",
-      "jsr:@std/testing@^1.0.11",
-      "jsr:@std/uuid@^1.0.7",
-      "npm:@anthropic-ai/sdk@0.39",
-      "npm:@aws-sdk/client-s3@^3.787.0",
-      "npm:@aws-sdk/s3-request-presigner@^3.787.0",
-=======
       "jsr:@std/assert@^1.0.13",
       "jsr:@std/async@^1.0.12",
       "jsr:@std/cli@^1.0.17",
       "jsr:@std/dotenv@~0.225.3",
       "jsr:@std/encoding@^1.0.10",
+      "jsr:@std/expect@^1.0.15",
       "jsr:@std/fs@^1.0.17",
       "jsr:@std/path@^1.0.9",
       "jsr:@std/testing@^1.0.11",
+      "jsr:@std/uuid@^1.0.7",
       "npm:@anthropic-ai/sdk@0.40",
->>>>>>> 65e370ca
+      "npm:@aws-sdk/client-s3@^3.787.0",
+      "npm:@aws-sdk/s3-request-presigner@^3.787.0",
       "npm:@hono/zod-validator@~0.4.3",
       "npm:@modelcontextprotocol/sdk@^1.10.2",
       "npm:chalk@^5.4.1",
