import "@std/dotenv/load";
import { Hono } from "hono";
import { cors } from "hono/cors";
import { prettyJSON } from "hono/pretty-json";
import { ZypherAgent } from "@zypher/ZypherAgent.ts";
import { parseArgs } from "@std/cli";

import {
  CopyFileTool,
  defineImageTools,
  DeleteFileTool,
  EditFileTool,
  FileSearchTool,
  GrepSearchTool,
  ListDirTool,
  ReadFileTool,
  RunTerminalCmdTool,
} from "@zypher/tools/mod.ts";
import { formatError } from "@zypher/error.ts";
import { McpServerManager } from "@zypher/mcp/McpServerManager.ts";
import process from "node:process";
import { createMcpRouter } from "./routes/mcp.ts";
import { createAgentRouter } from "./routes/agent.ts";
import { createFilesRouter } from "./routes/files.ts";
import { errorHandler } from "./error.ts";
import { parsePort } from "./utils.ts";
import {
  type S3Options,
  S3StorageService,
<<<<<<< HEAD
} from "@zypher/storage/S3StorageService.ts";
import { StorageService } from "@zypher/storage/StorageService.ts";
=======
} from "../../../src/storage/S3StorageService.ts";
import type { StorageService } from "../../../src/storage/StorageService.ts";
>>>>>>> 016f06e9

interface ServerOptions {
  port: string;
  workspace?: string;
  userId?: string;
  baseUrl?: string;
  apiKey?: string;
}

// Parse command line arguments using std/cli
const cliFlags = parseArgs(Deno.args, {
  string: ["port", "workspace", "user-id", "base-url", "api-key"],
  alias: {
    p: "port",
    w: "workspace",
    u: "user-id",
    b: "base-url",
    k: "api-key",
  },
  default: {
    port: "3000",
  },
});

// Convert kebab-case args to camelCase for consistency
const options: ServerOptions = {
  port: cliFlags.port,
  workspace: cliFlags.workspace,
  userId: cliFlags["user-id"],
  baseUrl: cliFlags["base-url"],
  apiKey: cliFlags["api-key"],
};

// Initialize Hono app
const app = new Hono();

const mcpServerManager = new McpServerManager();

// Prepare S3 storage service options
const s3Options: S3Options = {
  bucket: Deno.env.get("S3_BUCKET_NAME") ?? "zypher-storage",
  region: Deno.env.get("S3_REGION") ?? "us-east-1",
  endpoint: Deno.env.get("S3_ENDPOINT"),
};

// Only add credentials if both environment variables are set
const accessKeyId = Deno.env.get("S3_ACCESS_KEY_ID");
const secretAccessKey = Deno.env.get("S3_SECRET_ACCESS_KEY");
if (accessKeyId && secretAccessKey) {
  s3Options.credentials = {
    accessKeyId,
    secretAccessKey,
  };
} else {
  console.log(
    "ℹ️ S3 credentials not provided. Using AWS default credential chain.",
  );
}

const storageService: StorageService = new S3StorageService(s3Options);

// Middleware (prettyJSON)
app.use("*", prettyJSON());

async function initializeAgent(): Promise<ZypherAgent> {
  try {
    // Handle workspace option
    if (options.workspace) {
      try {
        Deno.chdir(options.workspace);
        console.log(`🚀 Changed working directory to: ${Deno.cwd()}`);
      } catch (error) {
        throw new Error(
          `Failed to change to workspace directory: ${formatError(error)}`,
        );
      }
    }
    await mcpServerManager.init();

    // Initialize the agent with provided options
    const agent = new ZypherAgent(
      {
        userId: options.userId,
        baseUrl: options.baseUrl,
        anthropicApiKey: options.apiKey,
      },
      mcpServerManager,
      storageService,
    );

    // Register all available tools
    mcpServerManager.registerTool(ReadFileTool);
    mcpServerManager.registerTool(ListDirTool);
    mcpServerManager.registerTool(EditFileTool);
    mcpServerManager.registerTool(RunTerminalCmdTool);
    mcpServerManager.registerTool(GrepSearchTool);
    mcpServerManager.registerTool(FileSearchTool);
    mcpServerManager.registerTool(CopyFileTool);
    mcpServerManager.registerTool(DeleteFileTool);

    const openaiApiKey = Deno.env.get("OPENAI_API_KEY");
    if (openaiApiKey) {
      const { ImageGenTool, ImageEditTool } = defineImageTools(openaiApiKey);
      mcpServerManager.registerTool(ImageGenTool);
      mcpServerManager.registerTool(ImageEditTool);
    }

    console.log(
      "🔧 Registered tools:",
      Array.from(mcpServerManager.getAllTools().keys()).join(", "),
    );

    // Initialize the agent (load message history, generate system prompt)
    await agent.init();

    console.log("🤖 ZypherAgent initialized successfully");
    return agent;
  } catch (error) {
    console.error("Error initializing agent:", formatError(error));
    Deno.exit(1);
  }
}

const agent = await initializeAgent();

// Error handling middleware
app.onError(errorHandler);

// Health check endpoint
app.get("/health", (c) => {
  const uptime = process.uptime();
  return c.json({
    status: "ok",
    version: "1.0.0",
    uptime,
  });
});

// API Routes
app.route("/agent", createAgentRouter(agent));
app.route("/files", createFilesRouter(storageService));
app.route("/mcp", createMcpRouter(mcpServerManager));

// Middleware (CORS)
// This has to be placed at the very end, see: https://hono.dev/docs/helpers/websocket
app.use("*", cors());

const server = Deno.serve({
  hostname: "::",
  port: parsePort(options.port, 4000),
}, app.fetch);

Deno.addSignalListener("SIGINT", () => {
  console.log("\n\nShutting down API server... 👋\n");
  void server.shutdown();
  Deno.exit(0);
});<|MERGE_RESOLUTION|>--- conflicted
+++ resolved
@@ -27,13 +27,8 @@
 import {
   type S3Options,
   S3StorageService,
-<<<<<<< HEAD
 } from "@zypher/storage/S3StorageService.ts";
-import { StorageService } from "@zypher/storage/StorageService.ts";
-=======
-} from "../../../src/storage/S3StorageService.ts";
-import type { StorageService } from "../../../src/storage/StorageService.ts";
->>>>>>> 016f06e9
+import type { StorageService } from "@zypher/storage/StorageService.ts";
 
 interface ServerOptions {
   port: string;
