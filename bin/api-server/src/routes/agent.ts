--- conflicted
+++ resolved
@@ -11,16 +11,13 @@
 } from "../../../../src/ZypherAgent.ts";
 import { formatError } from "../../../../src/utils/index.ts";
 import { ApiError } from "../error.ts";
-<<<<<<< HEAD
 import {
   hasPendingToolApproval,
   isWaitingForToolApproval,
   resolveToolApproval,
 } from "../toolApproval.ts";
-=======
 import type { TaskEvent } from "../types/events.ts";
 import { TaskStreamManager } from "../utils/StreamRecovery.ts";
->>>>>>> 698455ad
 
 const agentRouter = new Hono();
 // Create an instance of TaskStreamManager
@@ -73,7 +70,6 @@
   checkpointId: z.string().min(1, "Checkpoint ID cannot be empty"),
 });
 
-<<<<<<< HEAD
 // Schema for tool approval
 const toolApproveSchema = z.object({
   approved: z.boolean(),
@@ -91,12 +87,10 @@
   data: unknown;
   reason?: "user" | "timeout";
 };
-=======
 // Add Zod schema for stream reconnection
 const streamReconnectSchema = z.object({
   lastEventId: z.string().optional(),
 });
->>>>>>> 698455ad
 
 export function createAgentRouter(agent: ZypherAgent): Hono {
   // Get agent messages
