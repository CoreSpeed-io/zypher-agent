--- conflicted
+++ resolved
@@ -11,14 +11,6 @@
 import { formatError } from "../../../../src/utils/mod.ts";
 import { ApiError } from "../error.ts";
 import {
-<<<<<<< HEAD
-  hasPendingToolApproval,
-  isWaitingForToolApproval,
-  resolveToolApproval,
-} from "../toolApproval.ts";
-import type { TaskEvent } from "../types/events.ts";
-import { TaskStreamManager } from "../utils/StreamRecovery.ts";
-=======
   type TaskEvent,
   TaskEventId,
   withReplayAndHeartbeat,
@@ -26,7 +18,6 @@
 import { Observable, ReplaySubject } from "rxjs";
 import { filter } from "rxjs/operators";
 import { eachValueFrom } from "rxjs-for-await";
->>>>>>> 65e370ca
 
 const agentRouter = new Hono();
 
@@ -40,6 +31,7 @@
 ] as const;
 type SupportedImageType = (typeof SUPPORTED_IMAGE_TYPES)[number];
 
+// Zod schema for base64 image validation
 const base64ImageSchema = z
   .string()
   .regex(/^data:image\/[a-zA-Z+]+;base64,/, "Invalid base64 image format")
@@ -59,12 +51,14 @@
     },
   );
 
+// Zod schema for image validation
 const imageSchema = z.object({
   name: z.string(),
   data: base64ImageSchema,
 });
 type ImageAttachment = z.infer<typeof imageSchema>;
 
+// Zod schema for task
 const taskSchema = z.object({
   task: z.string(),
   imageAttachments: z.array(imageSchema).optional(),
@@ -74,73 +68,20 @@
   checkpointId: z.string().min(1, "Checkpoint ID cannot be empty"),
 });
 
-<<<<<<< HEAD
-// Schema for tool approval
-const toolApproveSchema = z.object({
-  approved: z.boolean(),
-});
-// Add Zod schema for stream reconnection
-const streamReconnectSchema = z.object({
-  lastEventId: z.string().optional(),
-});
-
-// Helper function to format event data as JSON string
-function formatEventData(event: TaskEvent): string {
-  const data = typeof event.data === "object" && event.data
-    ? { ...event.data }
-    : { value: event.data };
-
-  // @ts-ignore - Some events may include a reason field
-  if (event.reason) {
-    // @ts-ignore - Some events may include a reason field
-    return JSON.stringify({ ...data, reason: event.reason });
-  }
-
-  return JSON.stringify(data);
-}
-
-export function createAgentRouter(agent: ZypherAgent): Hono {
-  // Get agent messages
-  agentRouter.get("/messages", (c) => {
-    const messages = agent.getMessages();
-    return c.json(messages);
-  });
-
-  // Clear agent messages
-  agentRouter.delete("/messages", (c) => {
-    agent.clearMessages();
-    return c.body(null, 204);
-  });
-
-  // Cancel the current task
-  agentRouter.get("/task/cancel", (c) => {
-    // Check if a task is running
-    if (!agent.isTaskRunning) {
-      throw new ApiError(
-        404,
-        "task_not_running",
-        "No task was running to cancel",
-      );
-    }
-
-    // Task is running, cancel it
-    agent.cancelTask("user");
-    console.log("Task cancellation requested by user via API");
-
-    return c.json({
-      success: true,
-      message: "Task cancelled successfully",
-      status: "idle",
-    });
-  });
-=======
 // Schema for validating task event IDs
 const taskEventIdSchema = z.string()
   .regex(
     /^task_\d+_\d+$/,
     "Invalid task event ID format. Expected format: task_<timestamp>_<sequence>",
   );
->>>>>>> 65e370ca
+// Schema for tool approval
+const toolApproveSchema = z.object({
+  approved: z.boolean(),
+});
+// Add Zod schema for stream reconnection
+const streamReconnectSchema = z.object({
+  lastEventId: z.string().optional(),
+});
 
 // Schema for query parameters in reconnection
 const streamReconnectQuerySchema = z.object({
@@ -337,79 +278,11 @@
     return streamSSE(
       c,
       async (stream) => {
-<<<<<<< HEAD
-        // Below contains a workaround to ensure the complete event is sent.
-        // This is needed because the connection might close before the complete event is sent.
-        // TODO: Find a better solution.
-        let taskCompleted = false;
-
-        // Handle SSE connection closure
-        c.req.raw.signal.addEventListener("abort", () => {
-          console.log("SSE connection aborted");
-
-          // If waiting for approval, don't cancel the task, just log
-          if (isWaitingForToolApproval()) {
-            console.log(
-              "SSE connection closed while waiting for tool approval. Task remains active.",
-            );
-            return; // Exit early
-          }
-
-          // Otherwise, cancel if a task is running
-          if (agent.isTaskRunning) {
-            console.log("Cancelling task due to SSE connection closure");
-            agent.cancelTask("user");
-          }
-        });
-
-        // Pass event handlers during initialization
-        await runAgentTask(task, processedImages, (event) => {
-          if (event.event === "complete" || event.event === "cancelled") {
-            taskCompleted = true;
-          }
-
-          void stream.writeSSE({
-            event: event.event,
-            data: formatEventData(event),
-          });
-
-          // For tool_approval_pending events, forcibly close the SSE connection after sending
-          if (event.event === "tool_approval_pending") {
-            console.log(
-              "Tool approval pending, closing SSE connection intentionally.",
-            );
-            // This triggers the client's end event but doesn't cancel the task
-            setTimeout(() => {
-              try {
-                stream.close();
-              } catch (err) {
-                console.error("Error closing SSE stream:", err);
-              }
-            }, 100); // Allow some time for the event to be sent
-          }
-        });
-
-        // If the complete event wasn't sent through the normal flow, send it now
-        if (!taskCompleted) {
-          // Create a complete event with ID through StreamRecovery
-          const event = taskStreamManager.addEvent({
-            event: "complete",
-            data: {},
-          });
-
-          if (event) {
-            void stream.writeSSE({
-              event: "complete",
-              data: formatEventData(event),
-            });
-          }
-=======
         for await (const event of eachValueFrom(eventSubject)) {
           await stream.writeSSE({
             event: event.event,
             data: JSON.stringify(event.data),
           });
->>>>>>> 65e370ca
         }
 
         taskEventSubject = null;
@@ -438,65 +311,6 @@
       return streamSSE(
         c,
         async (stream) => {
-<<<<<<< HEAD
-          let isAborted = false;
-
-          // Handle SSE connection closure
-          c.req.raw.signal.addEventListener("abort", () => {
-            console.log("SSE reconnection aborted");
-            isAborted = true;
-          });
-
-          // Create a subscription that will continue until the task completes
-          const subscription = taskStreamManager.getEventStream(lastEventId)
-            .subscribe({
-              next: (event: TaskEvent) => {
-                if (!isAborted) {
-                  void stream.writeSSE({
-                    event: event.event,
-                    data: formatEventData(event),
-                  });
-                }
-              },
-              error: (err: Error) => {
-                console.error("Error in SSE stream:", err);
-                if (!isAborted) {
-                  // Log error event through StreamRecovery to get an eventId
-                  const errorEvent = taskStreamManager.addEvent({
-                    event: "error",
-                    data: { error: formatError(err) },
-                  });
-
-                  if (errorEvent && errorEvent.data) {
-                    void stream.writeSSE({
-                      event: "error",
-                      data: formatEventData(errorEvent),
-                    });
-                  }
-                }
-              },
-              complete: () => {
-                console.log("Task stream completed");
-              },
-            });
-
-          // Keep the stream open until the task completes
-          await new Promise<void>((resolve) => {
-            // Timer to check if the task stream has ended
-            const checkInterval = setInterval(() => {
-              if (!taskStreamManager.hasEventStream()) {
-                clearInterval(checkInterval);
-                subscription.unsubscribe();
-                resolve();
-              }
-            }, 1000);
-
-            // Clean up resources when connection closes
-            c.req.raw.signal.addEventListener("abort", () => {
-              clearInterval(checkInterval);
-              subscription.unsubscribe();
-              resolve();
-=======
           const events = eventSubject
             .asObservable()
             .pipe(
@@ -509,7 +323,6 @@
             await stream.writeSSE({
               event: event.event,
               data: JSON.stringify(event.data),
->>>>>>> 65e370ca
             });
           }
         },
@@ -517,109 +330,6 @@
     },
   );
 
-<<<<<<< HEAD
-  // Run a task (websocket)
-  agentRouter.get(
-    "/task/ws",
-    upgradeWebSocket((_c) => {
-      return {
-        onMessage(event, ws) {
-          const messageData = JSON.parse(event.data as string);
-          const result = taskSchema.safeParse(messageData);
-          if (!result.success) {
-            ws.send(JSON.stringify({
-              event: "error",
-              data: {
-                error: "Invalid request format",
-                details: result.error.format(),
-              },
-            }));
-            return;
-          }
-
-          // If the task is already running, return a 409 error
-          if (!agent.checkAndSetTaskRunning()) {
-            ws.send(JSON.stringify({
-              event: "error",
-              data: {
-                code: 409,
-                type: "task_in_progress",
-                message: "A task is already running",
-              },
-            }));
-            return;
-          }
-
-          const { task, imageAttachments } = result.data;
-          const processedImages: ZypherImageAttachment[] = imageAttachments
-            ? processImages(imageAttachments)
-            : [];
-
-          runAgentTask(task, processedImages, (event) => {
-            // Only send if the WebSocket is still open
-            if (ws.readyState === WebSocket.OPEN) {
-              ws.send(JSON.stringify({
-                event: event.event,
-                data: JSON.parse(formatEventData(event)),
-              }));
-
-              // For tool_approval_pending events, close the WebSocket connection after sending
-              if (event.event === "tool_approval_pending") {
-                console.log(
-                  "Tool approval pending, closing WebSocket connection intentionally.",
-                );
-                // Allow some time for the event to be sent, then close
-                setTimeout(() => {
-                  try {
-                    ws.close();
-                  } catch (err) {
-                    console.error("Error closing WebSocket:", err);
-                  }
-                }, 100);
-              }
-            }
-          });
-        },
-        onClose() {
-          console.log("WebSocket connection closed");
-
-          // If waiting for approval, don't cancel the task, just log
-          if (isWaitingForToolApproval()) {
-            console.log(
-              "WS connection closed while waiting for tool approval. Task remains active.",
-            );
-            return; // Exit early
-          }
-
-          // Otherwise, cancel if a task is running
-          if (agent.isTaskRunning) {
-            console.log("Cancelling task due to WebSocket closure");
-            agent.cancelTask("user");
-          }
-        },
-        onError(error) {
-          console.error("WebSocket error:", error);
-
-          // If waiting for approval, don't cancel the task, just log
-          if (isWaitingForToolApproval()) {
-            console.log(
-              "WS error occurred while waiting for tool approval. Task remains active.",
-            );
-            return; // Exit early
-          }
-
-          // Otherwise, cancel if a task is running
-          if (agent.isTaskRunning) {
-            console.log("Cancelling task due to WebSocket error");
-            agent.cancelTask("user");
-          }
-        },
-      };
-    }),
-  );
-
-=======
->>>>>>> 65e370ca
   // List checkpoints
   agentRouter.get("/checkpoints", async (c) => {
     const checkpoints = await listCheckpoints();
