--- conflicted
+++ resolved
@@ -22,44 +22,7 @@
 const agentRouter = new Hono();
 
 // Zod Schemas
-<<<<<<< HEAD
 const fileIdSchema = z.string().min(1, "File ID cannot be empty");
-=======
-// Define supported image MIME types with more precise validation
-const SUPPORTED_IMAGE_TYPES = [
-  "image/jpeg",
-  "image/png",
-  "image/gif",
-  "image/webp",
-] as const;
-type SupportedImageType = (typeof SUPPORTED_IMAGE_TYPES)[number];
-
-const base64ImageSchema = z
-  .string()
-  .regex(/^data:image\/[a-zA-Z+]+;base64,/, "Invalid base64 image format")
-  .refine(
-    (data) => {
-      const [header] = data.split(",");
-      const mimeType = header?.split(":")[1]?.split(";")[0];
-      return (
-        mimeType &&
-        SUPPORTED_IMAGE_TYPES.includes(mimeType as SupportedImageType)
-      );
-    },
-    {
-      message: `Image must be one of the following types: ${
-        SUPPORTED_IMAGE_TYPES.join(", ")
-      }`,
-    },
-  );
-
-const imageSchema = z.object({
-  name: z.string(),
-  data: base64ImageSchema,
-});
-type ImageAttachment = z.infer<typeof imageSchema>;
-
->>>>>>> 65e370ca
 const taskSchema = z.object({
   task: z.string(),
   fileAttachments: z.array(fileIdSchema).optional(),
@@ -107,8 +70,8 @@
 function runAgentTask(
   agent: ZypherAgent,
   taskPrompt: string,
-  imageAttachments: ZypherImageAttachment[],
-  options: { signal?: AbortSignal },
+  fileAttachments?: FileId[],
+  options?: { signal?: AbortSignal },
 ): ReplaySubject<TaskEvent> {
   const taskEvent$ = new Observable<TaskEvent>((subscriber) => {
     // Set up streaming handler for the agent
@@ -156,9 +119,9 @@
       .runTaskWithStreaming(
         taskPrompt,
         streamHandler,
-        imageAttachments,
+        fileAttachments,
         {
-          signal: options.signal,
+          signal: options?.signal,
         },
       )
       .then(() => {
@@ -180,129 +143,9 @@
   return withReplayAndHeartbeat(taskEvent$, 30000);
 }
 
-function processImages(images: ImageAttachment[]): ZypherImageAttachment[] {
-  return images.map((img) => ({
-    type: "image" as const,
-    source: {
-      type: "base64" as const,
-      media_type: img.data.split(":")[1].split(";")[0] as SupportedImageType,
-      data: img.data.split(",")[1],
-    },
-  }));
-}
-
 export function createAgentRouter(agent: ZypherAgent): Hono {
   let taskAbortController: AbortController | null = null;
   let taskEventSubject: ReplaySubject<TaskEvent> | null = null;
-
-  // Get agent messages
-  agentRouter.get("/messages", (c) => {
-    return c.json(agent.messages);
-  });
-
-  // Clear agent messages
-  agentRouter.delete("/messages", (c) => {
-    agent.clearMessages();
-    return c.body(null, 204);
-  });
-
-  // Cancel the current task
-  agentRouter.post("/task/cancel", (c) => {
-    // Check if a task is running
-    if (!agent.isTaskRunning) {
-      throw new ApiError(
-        404,
-        "task_not_running",
-        "No task was running to cancel",
-      );
-    }
-
-<<<<<<< HEAD
-    // Task is running, cancel it
-    agent.cancelTask("user");
-    console.log("Task cancellation requested by user via API");
-
-    return c.json({
-      success: true,
-      message: "Task cancelled successfully",
-      status: "idle",
-    });
-  });
-
-  async function runAgentTask(
-    task: string,
-    onEvent: (event: TaskEvent) => void,
-    fileAttachments?: FileId[],
-  ): Promise<void> {
-    // Set up streaming handler for the agent
-    const streamHandler: StreamHandler = {
-      onContent: (content, _isFirstChunk) => {
-        onEvent({ event: "content_delta", data: { content } });
-      },
-      onToolUse: (name, partialInput) => {
-        onEvent({ event: "tool_use_delta", data: { name, partialInput } });
-      },
-      onMessage: (message) => {
-        onEvent({ event: "message", data: message });
-      },
-      onCancelled: (reason) => {
-        // Create a user-friendly message based on the reason
-        let message: string;
-        switch (reason) {
-          case "user":
-            message = "Task was cancelled by user";
-            break;
-          case "timeout":
-            message = `Task was cancelled due to timeout (${
-              agent.taskTimeoutMs / 1000
-            }s limit)`;
-            break;
-          default:
-            message = "Task was cancelled";
-        }
-
-        onEvent({
-          event: "cancelled",
-          data: { message, reason },
-        });
-
-        console.log(`Task cancelled: ${message} (reason: ${reason})`);
-      },
-    };
-
-    try {
-      const messages = await agent.runTaskWithStreaming(
-        task,
-        streamHandler,
-        fileAttachments,
-      );
-=======
-    if (!taskAbortController) {
-      throw new Error("Agent is running, but no abort controller found");
-    }
->>>>>>> 65e370ca
-
-    // Task is running, cancel it by aborting the controller
-    taskAbortController.abort();
-    taskAbortController = null;
-    console.log("Task cancellation requested by user via API");
-
-    // TODO: abort signal does not guarantee the task will be cancelled immediately,
-    //       so we need to wait until the task is actually cancelled
-
-<<<<<<< HEAD
-      onEvent({
-        event: "error",
-        data: {
-          error: formatError(error),
-        },
-      });
-    }
-  }
-=======
-    return c.body(null, 204);
-  });
->>>>>>> 65e370ca
 
   // Run a task
   agentRouter.post("/task/sse", zValidator("json", taskSchema), (c) => {
@@ -320,58 +163,17 @@
     const eventSubject = taskEventSubject ??= runAgentTask(
       agent,
       task,
-      processedImages,
+      fileAttachments,
       { signal: abortController.signal },
     );
 
     return streamSSE(
       c,
       async (stream) => {
-<<<<<<< HEAD
-        // Below contains a workaround to ensure the complete event is sent.
-        // This is needed because the connection might close before the complete event is sent.
-        // TODO: Find a better solution.
-        let taskCompleted = false;
-
-        // Handle SSE connection closure
-        c.req.raw.signal.addEventListener("abort", () => {
-          console.log("SSE connection aborted");
-          if (agent.isTaskRunning) {
-            console.log("Cancelling task due to SSE connection closure");
-            agent.cancelTask("user");
-          }
-        });
-
-        // Pass event handlers during initialization
-        await runAgentTask(
-          task,
-          (event) => {
-            if (event.event === "complete" || event.event === "cancelled") {
-              taskCompleted = true;
-            }
-            void stream.writeSSE({
-              event: event.event,
-              data: JSON.stringify(
-                typeof event.data === "object"
-                  ? { ...event.data, reason: event.reason }
-                  : { value: event.data, reason: event.reason },
-              ),
-            });
-          },
-          fileAttachments,
-        );
-
-        // If the complete event wasn't sent through the normal flow, send it now
-        if (!taskCompleted) {
-          void stream.writeSSE({
-            event: "complete",
-            data: JSON.stringify({}),
-=======
         for await (const event of eachValueFrom(eventSubject)) {
           await stream.writeSSE({
             event: event.event,
             data: JSON.stringify(event.data),
->>>>>>> 65e370ca
           });
         }
 
@@ -383,52 +185,6 @@
 
   // Add a new GET endpoint for stream reconnection
   agentRouter.get(
-<<<<<<< HEAD
-    "/task/ws",
-    upgradeWebSocket((_c) => {
-      return {
-        onMessage(event, ws) {
-          const messageData = JSON.parse(event.data as string);
-          const result = taskSchema.safeParse(messageData);
-          if (!result.success) {
-            ws.send(JSON.stringify({
-              event: "error",
-              data: {
-                error: "Invalid request format",
-                details: result.error.format(),
-              },
-            }));
-            return;
-          }
-
-          const { task, fileAttachments } = result.data;
-
-          runAgentTask(
-            task,
-            (event) => {
-              // Only send if the WebSocket is still open
-              if (ws.readyState === WebSocket.OPEN) {
-                ws.send(JSON.stringify(event));
-              }
-            },
-            fileAttachments,
-          );
-        },
-        onClose() {
-          console.log("WebSocket connection closed");
-          // Cancel running task if WebSocket connection is closed
-          if (agent.isTaskRunning) {
-            console.log("Cancelling task due to WebSocket closure");
-            agent.cancelTask("user");
-          }
-        },
-        onError(error) {
-          console.error("WebSocket error:", error);
-          // Also cancel task on WebSocket error
-          if (agent.isTaskRunning) {
-            console.log("Cancelling task due to WebSocket error");
-            agent.cancelTask("user");
-=======
     "/task/sse",
     zValidator("query", streamReconnectQuerySchema),
     zValidator("header", streamReconnectHeaderSchema),
@@ -460,7 +216,6 @@
               event: event.event,
               data: JSON.stringify(event.data),
             });
->>>>>>> 65e370ca
           }
         },
       );
