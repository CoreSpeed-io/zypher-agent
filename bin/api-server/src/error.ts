--- conflicted
+++ resolved
@@ -1,12 +1,8 @@
 import type { Context } from "hono";
 import type { StatusCode } from "hono/utils/http-status";
 import { z } from "zod";
-<<<<<<< HEAD
 import { formatError } from "@zypher/error.ts";
-=======
-import { formatError } from "../../../src/error.ts";
-import { McpError } from "../../../src/mcp/types/error.ts";
->>>>>>> 016f06e9
+import { McpError } from "@zypher/mcp/types/error.ts";
 
 export class ApiError extends Error {
   constructor(
