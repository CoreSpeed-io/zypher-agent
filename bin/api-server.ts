--- conflicted
+++ resolved
@@ -359,23 +359,23 @@
 });
 
 // Deregister MCP server
-<<<<<<< HEAD
 app.delete(
   "/mcp/servers/:id",
-  zValidator("param", z.object({ id: z.string() })),
+  zValidator("param", z.object({ id: z.string().min(1) })),
   async (c) => {
     const { id } = c.req.valid("param");
     await mcpServerManager.deregisterServer(id);
-    return c.body(null, 204);
+    return c.status(204);
   },
 );
 
 // Update MCP server configuration
 app.put(
   "/mcp/servers/:id",
+  zValidator("param", z.object({ id: z.string().min(1) })),
   zValidator("json", McpServerApiSchema),
   async (c) => {
-    const id = c.req.param("id");
+    const { id } = c.req.valid("param");
     const body = c.req.valid("json");
 
     if (!body[id]) {
@@ -387,29 +387,9 @@
     }
 
     await mcpServerManager.updateServerConfig(id, body[id]);
-    return c.body(null, 204);
-  },
+    return c.status(204);
+  }
 );
-=======
-app.delete("/mcp/servers/:id", async (req: Request, res: Response) => {
-  // use zod to validate the id
-  const id = z.string().min(1).parse(req.params.id);
-  await mcpServerManager.deregisterServer(id);
-  res.status(204).send();
-});
-
-// Update MCP server configuration
-app.put("/mcp/servers/:id", async (req: Request, res: Response) => {
-  const id = req.params.id ?? "";
-  const config = McpServerApiSchema.parse(req.body)[id];
-  if (!config) {
-    // config can be undefined when id is not provided
-    throw new ApiError(400, "invalid_request", "Invalid server configuration");
-  }
-  await mcpServerManager.updateServerConfig(id, config);
-  res.status(204).send();
-});
->>>>>>> 7050cd11
 
 // Query available tools from registered MCP servers
 app.get("/mcp/tools", (c) => {
