import express from 'express';
import cors from 'cors';
import dotenv from 'dotenv';
import { Command } from 'commander';
import { ZypherAgent, MessageHandler } from '../src/ZypherAgent';
import type { Message } from '../src/message';
import {
  ReadFileTool,
  ListDirTool,
  EditFileTool,
  RunTerminalCmdTool,
  GrepSearchTool,
  FileSearchTool,
  DeleteFileTool,
  WorkspaceSearchTool
} from '../src/tools';
import { listCheckpoints } from '../src/checkpoints';

// Load environment variables
dotenv.config();
const program = new Command();

program
  .name('zypher-api')
  .description('API server for ZypherAgent')
  .version('1.0.0')
  .option('-p, --port <number>', 'Port to run the server on', '3000')
  .option('-w, --workspace <path>', 'Set working directory for the agent')
<<<<<<< HEAD
  .option('-i, --indexing', 'Set working directory for the agent', false)
=======
  .option('-u, --user-id <string>', 'Set an optional user identifier for tracking user-specific usage history')
>>>>>>> 2e5d2ec0
  .parse(process.argv);

const options = program.opts();
const PORT = parseInt(options.port, 10);
// Initialize Express app
const app = express();
app.use(express.json());
app.use(cors());

// Initialize the agent
let agent: ZypherAgent;

async function initializeAgent() {
  try {
    // Handle workspace option
    if (options.workspace) {
      try {
        process.chdir(options.workspace);
        console.log(`🚀 Changed working directory to: ${process.cwd()}`);
      } catch (error) {
        throw new Error(
          `Failed to change to workspace directory: ${error instanceof Error ? error.message : error}`,
        );
      }
    }

<<<<<<< HEAD
    // Initialize the agent
    agent = new ZypherAgent({
      workspaceIndexingEnabled: options.indexing as boolean
=======
    // Initialize the agent with user ID if provided
    agent = new ZypherAgent({
      ...(options.userId && { userId: options.userId }),
>>>>>>> 2e5d2ec0
    });

    // Register all available tools
    agent.registerTool(ReadFileTool);
    agent.registerTool(ListDirTool);
    agent.registerTool(EditFileTool);
    agent.registerTool(RunTerminalCmdTool);
    agent.registerTool(GrepSearchTool);
    agent.registerTool(FileSearchTool);
    agent.registerTool(DeleteFileTool);
    agent.registerTool(WorkspaceSearchTool);

    console.log('🔧 Registered tools:', Array.from(agent.tools.keys()).join(', '));

    // Initialize the agent (load message history, generate system prompt)
    await agent.init();

    console.log('🤖 ZypherAgent initialized successfully');
  } catch (error) {
    console.error('Error initializing agent:', error instanceof Error ? error.message : error);
    process.exit(1);
  }
}

// API Routes

// Health check endpoint
app.get('/health', [
  (req, res) => {
    const uptime = process.uptime();
    res.json({
      status: 'ok',
      version: '1.0.0',
      uptime,
    });
  },
]);

// Get agent messages
app.get('/agent/messages', [
  (req, res) => {
    try {
      const messages = agent.getMessages();
      res.json(messages);
    } catch (error) {
      res.status(500).json({
        code: 500,
        message: `Error retrieving messages: ${error instanceof Error ? error.message : error}`,
      });
    }
  },
]);

// Clear agent messages
app.delete('/agent/messages', [
  (req, res) => {
    try {
      agent.clearMessages();
      res.status(204).send();
    } catch (error) {
      res.status(500).json({
        code: 500,
        message: `Error clearing messages: ${error instanceof Error ? error.message : error}`,
      });
    }
  },
]);

// Run a task
app.post('/agent/tasks', [
  async (req, res) => {
    try {
      const { task } = req.body;

      if (!task) {
        return res.status(400).json({
          code: 400,
          message: 'Task is required',
        });
      }

      // Set up SSE
      res.setHeader('Content-Type', 'text/event-stream');
      res.setHeader('Cache-Control', 'no-cache');
      res.setHeader('Connection', 'keep-alive');

      try {
        // Set up event listeners for agent responses
        const messageHandler: MessageHandler = (message: Message) => {
          // Send message event - the user message already contains checkpoint info
          res.write(`event: message\n`);
          res.write(`data: ${JSON.stringify(message)}\n\n`);
        };

        // Run the task - the agent will create a checkpoint and handle all messages
        await agent.runTaskLoop(task, messageHandler);

        // Send complete event
        res.write(`event: complete\n`);
        res.write(`data: {}\n\n`);

        res.end();
      } catch (error) {
        // Send error event
        res.write(`event: error\n`);
        res.write(`data: {"error": "${error instanceof Error ? error.message : error}"}\n\n`);
        res.end();
      }
    } catch (error) {
      res.status(500).json({
        code: 500,
        message: `Error running task: ${error instanceof Error ? error.message : error}`,
      });
    }
  },
]);

// List checkpoints
app.get('/agent/checkpoints', [
  async (req, res) => {
    try {
      const checkpoints = await listCheckpoints();
      res.json(checkpoints);
    } catch (error) {
      res.status(500).json({
        code: 500,
        message: `Error retrieving checkpoints: ${error instanceof Error ? error.message : error}`,
      });
    }
  },
]);

// Apply checkpoint
app.post('/agent/checkpoints/:checkpointId/apply', [
  async (req, res) => {
    try {
      const { checkpointId } = req.params;

      if (!checkpointId) {
        return res.status(400).json({
          code: 400,
          message: 'Checkpoint ID is required',
        });
      }

      // Use the agent's applyCheckpoint method to update both filesystem and message history
      const success = await agent.applyCheckpoint(checkpointId);

      if (!success) {
        return res.status(404).json({
          code: 404,
          message: `Checkpoint with ID ${checkpointId} not found or could not be applied`,
        });
      }

      res.json({ success: true, id: checkpointId });
    } catch (error) {
      res.status(500).json({
        code: 500,
        message: `Error applying checkpoint: ${error instanceof Error ? error.message : error}`,
      });
    }
  },
]);

// Start the server
async function startServer() {
  await initializeAgent();

  app.listen(PORT, () => {
    console.log(`🚀 API server running at http://localhost:${PORT}`);
  });
}

// Handle Ctrl+C
process.on('SIGINT', () => {
  console.log('\n\nShutting down API server... 👋\n');
  process.exit(0);
});

// Start the server
startServer();<|MERGE_RESOLUTION|>--- conflicted
+++ resolved
@@ -26,11 +26,8 @@
   .version('1.0.0')
   .option('-p, --port <number>', 'Port to run the server on', '3000')
   .option('-w, --workspace <path>', 'Set working directory for the agent')
-<<<<<<< HEAD
-  .option('-i, --indexing', 'Set working directory for the agent', false)
-=======
+  .option('-i, --indexing', 'Specify Whether enable workspace indexing feature', false)
   .option('-u, --user-id <string>', 'Set an optional user identifier for tracking user-specific usage history')
->>>>>>> 2e5d2ec0
   .parse(process.argv);
 
 const options = program.opts();
@@ -57,15 +54,10 @@
       }
     }
 
-<<<<<<< HEAD
     // Initialize the agent
     agent = new ZypherAgent({
+      ...(options.userId && { userId: options.userId }),
       workspaceIndexingEnabled: options.indexing as boolean
-=======
-    // Initialize the agent with user ID if provided
-    agent = new ZypherAgent({
-      ...(options.userId && { userId: options.userId }),
->>>>>>> 2e5d2ec0
     });
 
     // Register all available tools
@@ -76,7 +68,7 @@
     agent.registerTool(GrepSearchTool);
     agent.registerTool(FileSearchTool);
     agent.registerTool(DeleteFileTool);
-    agent.registerTool(WorkspaceSearchTool);
+    if (options.indexing) agent.registerTool(WorkspaceSearchTool);
 
     console.log('🔧 Registered tools:', Array.from(agent.tools.keys()).join(', '));
 
