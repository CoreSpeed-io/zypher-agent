import express from "express";
import type { Request, Response, NextFunction } from "express";
import cors from "cors";
import dotenv from "dotenv";
import { Command } from "commander";
import {
  ZypherAgent,
  type StreamHandler,
  type ImageAttachment,
} from "../src/ZypherAgent";
import { z } from "zod";

import {
  ReadFileTool,
  ListDirTool,
  EditFileTool,
  RunTerminalCmdTool,
  GrepSearchTool,
  FileSearchTool,
  DeleteFileTool,
  ImageGenTool,
} from "../src/tools";
import { listCheckpoints } from "../src/checkpoints";
import { formatError } from "../src/utils/error";
import { McpServerManager } from "../src/mcp/McpServerManager";
import { McpServerConfigSchema, type IMcpServer } from "../src/mcp/types";

// Load environment variables
dotenv.config();

class ApiError extends Error {
  constructor(
    public readonly statusCode: number,
    public readonly type: string,
    message: string,
    public readonly details?: unknown,
  ) {
    super(message);
    this.name = "ApiError";
  }
}

<<<<<<< HEAD
// Schema for request validation
const McpServerApiSchema = z.record(z.string(), McpServerConfigSchema);

// Initialize MCP Server Manager
const mcpServerManager = McpServerManager.getInstance();

// Debounce reload
let lastReloadTime = 0;
const RELOAD_COOLDOWN = 5000; // 5 seconds

// Zod Schemas
=======
// Define supported image MIME types with more precise validation
const SUPPORTED_IMAGE_TYPES = [
  "image/jpeg",
  "image/png",
  "image/gif",
  "image/webp",
] as const;
type SupportedImageType = (typeof SUPPORTED_IMAGE_TYPES)[number];

// Zod schema for base64 image validation
const base64ImageSchema = z
  .string()
  .regex(/^data:image\/[a-zA-Z+]+;base64,/, "Invalid base64 image format")
  .refine(
    (data) => {
      const [header] = data.split(",");
      const mimeType = header?.split(":")[1]?.split(";")[0];
      return (
        mimeType &&
        SUPPORTED_IMAGE_TYPES.includes(mimeType as SupportedImageType)
      );
    },
    {
      message: `Image must be one of the following types: ${SUPPORTED_IMAGE_TYPES.join(", ")}`,
    },
  );

// Zod schema for image validation
const imageSchema = z.object({
  name: z.string(),
  data: base64ImageSchema,
});

// Update task schema to match API spec
>>>>>>> 8218c8ae
const taskSchema = z.object({
  task: z.string(),
  imageAttachments: z.array(imageSchema).optional(),
});

// Type inference from Zod schema
type TaskRequest = z.infer<typeof taskSchema>;

const checkpointParamsSchema = z.object({
  checkpointId: z.string().min(1, "Checkpoint ID cannot be empty"),
});

// Type inference from Zod schema
type CheckpointParams = z.infer<typeof checkpointParamsSchema>;

// Error handling middleware
const errorHandler = (
  err: Error,
  _req: Request,
  res: Response,
  _next: NextFunction,
): void => {
  console.error(`Error processing request: ${formatError(err)}`);

  if (err instanceof ApiError) {
    res.status(err.statusCode).json({
      code: err.statusCode,
      type: err.type,
      message: err.message,
      details: err.details,
    });
    return;
  }

  if (err instanceof z.ZodError) {
    res.status(400).json({
      code: 400,
      type: "invalid_request",
      message: "Validation error",
      details: err.errors,
    });
    return;
  }

  // Default to internal server error
  res.status(500).json({
    code: 500,
    type: "internal_server_error",
    message: "Internal server error",
    error: formatError(err),
  });
};

// Validation middleware
const validateRequest = <T>(schema: z.ZodType<T>) => {
  return (req: Request, _res: Response, next: NextFunction) => {
    schema.parse(req.body);
    next();
  };
};

const validateParams = <T>(schema: z.ZodType<T>) => {
  return (req: Request, _res: Response, next: NextFunction) => {
    schema.parse(req.params);
    next();
  };
};

interface ServerOptions {
  port: string;
  workspace?: string;
  userId?: string;
  baseUrl?: string;
  apiKey?: string;
}

const program = new Command();

program
  .name("zypher-api")
  .description("API server for ZypherAgent")
  .version("1.0.0")
  .option("-p, --port <number>", "Port to run the server on", "3000")
  .option("-w, --workspace <path>", "Set working directory for the agent")
  .option(
    "-u, --user-id <string>",
    "Set the user identifier (overrides ZYPHER_USER_ID env variable)",
  )
  .option(
    "-b, --base-url <string>",
    "Set the Anthropic API base URL (overrides ANTHROPIC_BASE_URL env variable)",
  )
  .option(
    "-k, --api-key <string>",
    "Set the Anthropic API key (overrides ANTHROPIC_API_KEY env variable)",
  )
  .parse(process.argv);

const options = program.opts<ServerOptions>();
const PORT = parseInt(options.port, 10);

// Initialize Express app
const app = express();
app.use(express.json());
app.use(cors());

// Initialize the agent
let agent: ZypherAgent;

async function initializeAgent(): Promise<void> {
  try {
    // Handle workspace option
    if (options.workspace) {
      try {
        process.chdir(options.workspace);
        console.log(`🚀 Changed working directory to: ${process.cwd()}`);
      } catch (error) {
        throw new Error(
          `Failed to change to workspace directory: ${formatError(error)}`,
        );
      }
    }
    await mcpServerManager.init();

    // Initialize the agent with provided options
    agent = new ZypherAgent(
      {
        userId: options.userId,
        baseUrl: options.baseUrl,
        anthropicApiKey: options.apiKey,
      },
      mcpServerManager,
    );

    // Register all available tools
    mcpServerManager.registerTool(ReadFileTool);
    mcpServerManager.registerTool(ListDirTool);
    mcpServerManager.registerTool(EditFileTool);
    mcpServerManager.registerTool(RunTerminalCmdTool);
    mcpServerManager.registerTool(GrepSearchTool);
    mcpServerManager.registerTool(FileSearchTool);
    mcpServerManager.registerTool(DeleteFileTool);
    mcpServerManager.registerTool(ImageGenTool);

    console.log(
      "🔧 Registered tools:",
      Array.from(mcpServerManager.getAllTools().keys()).join(", "),
    );

    // Initialize the agent (load message history, generate system prompt)
    await agent.init();

    console.log("🤖 ZypherAgent initialized successfully");
  } catch (error) {
    console.error("Error initializing agent:", formatError(error));
    process.exit(1);
  }
}

// API Routes

// Health check endpoint
app.get("/health", (req: Request, res: Response) => {
  const uptime = process.uptime();
  res.json({
    status: "ok",
    version: "1.0.0",
    uptime,
  });
});

// Get agent messages
app.get("/agent/messages", (_req: Request, res: Response) => {
  const messages = agent.getMessages();
  res.json(messages);
});

// Clear agent messages
app.delete("/agent/messages", (_req: Request, res: Response) => {
  agent.clearMessages();
  res.status(204).send();
});

// Run a task
app.post(
  "/agent/tasks",
  validateRequest(taskSchema),
  async (req: Request<unknown, unknown, TaskRequest>, res: Response) => {
    const { task, imageAttachments } = req.body;
    const processedImages: ImageAttachment[] = [];

    if (imageAttachments?.length) {
      for (const img of imageAttachments) {
        const [, base64Data = ""] = img.data.split(",");
        const mimeType = img.data
          .split(":")[1]
          ?.split(";")[0] as SupportedImageType;
        processedImages.push({
          type: "image" as const,
          source: {
            type: "base64" as const,
            media_type: mimeType,
            data: base64Data,
          },
        });
      }
    }

    // Set up SSE
    res.setHeader("Content-Type", "text/event-stream");
    res.setHeader("Cache-Control", "no-cache");
    res.setHeader("Connection", "keep-alive");

    // Set up streaming handler for both messages and real-time updates
    const streamHandler: StreamHandler = {
      onContent: (content, _isFirstChunk) => {
        // Send content_delta event for real-time content updates
        res.write(`event: content_delta\n`);
        res.write(`data: ${JSON.stringify({ content })}\n\n`);
      },
      onToolUse: (name, partialInput) => {
        // Send tool_use event for real-time tool use updates
        res.write(`event: tool_use_delta\n`);
        res.write(`data: ${JSON.stringify({ name, partialInput })}\n\n`);
      },
      onMessage: (message) => {
        // Send message event as soon as a complete message is available
        res.write(`event: message\n`);
        res.write(`data: ${JSON.stringify(message)}\n\n`);
      },
    };

    try {
      // Run the task with streaming handler
      await agent.runTaskWithStreaming(task, streamHandler, processedImages);

      // After streaming is complete, send the complete event
      // No need to send all messages again since they've been sent via onMessage
      res.write(`event: complete\n`);
      res.write(`data: {}\n\n`);

      // End the response
      res.end();
    } catch (error) {
      // Send error event directly in the stream
      res.write(`event: error\n`);
      res.write(`data: {"error": "${formatError(error)}"}\n\n`);
      res.end();
    }
  },
);

// List checkpoints
app.get("/agent/checkpoints", async (_req: Request, res: Response) => {
  const checkpoints = await listCheckpoints();
  res.json(checkpoints);
});

// Apply checkpoint
app.post(
  "/agent/checkpoints/:checkpointId/apply",
  validateParams(checkpointParamsSchema),
  async (req: Request<CheckpointParams>, res: Response) => {
    const { checkpointId } = req.params;

    // Use the agent's applyCheckpoint method to update both filesystem and message history
    await agent.applyCheckpoint(checkpointId);
    res.json({ success: true, id: checkpointId });
  },
);

// Register error handling middleware last
app.use(errorHandler);

// List registered MCP servers
app.get("/mcp/servers", (req: Request, res: Response) => {
  try {
    const servers = Array.from(mcpServerManager.getAllServers().entries()).map(
      ([id, server]: [string, IMcpServer]) => ({
        id,
        name: server.name,
        config: server.config,
      }),
    );
    res.json({ servers });
  } catch {
    res.status(500).json({ error: "Failed to list MCP servers" });
  }
});

// Register new MCP server
app.post("/mcp/register", async (req: Request, res: Response) => {
  try {
    const servers = McpServerApiSchema.parse(req.body);
    await Promise.all(
      Object.entries(servers).map(
        ([name, config]) =>
          config && mcpServerManager.registerServer(name, config),
      ),
    );
    res.status(201).json({ message: "Servers registered successfully" });
  } catch (error: unknown) {
    console.error(
      "Error registering MCP servers:",
      error instanceof Error ? formatError(error.stack) : error,
    );
    if (error instanceof z.ZodError) {
      res.status(400).json({
        error: "Invalid request data",
        details: error.errors,
      });
      return;
    }
    res.status(500).json({
      error: `${error instanceof Error ? error.message : "Unknown error"}`,
    });
  }
});

// Deregister MCP server
app.delete("/mcp/servers/:id", async (req: Request, res: Response) => {
  try {
    const id = req.params.id;
    if (!id) {
      res.status(400).json({ error: "Server ID is required" });
      return;
    }
    await mcpServerManager.deregisterServer(id);
    res.json({ message: "Server deregistered successfully" });
  } catch {
    res.status(500).json({ error: "Failed to deregister MCP server" });
  }
});

// Update MCP server configuration
app.put("/mcp/servers/:id", async (req: Request, res: Response) => {
  try {
    const id = req.params.id ?? "";
    const config = McpServerApiSchema.parse(req.body)[id];
    if (!config) {
      res.status(400).json({ error: "Server configuration is required" });
      return;
    }
    await mcpServerManager.updateServerConfig(id, config);
    res.json({ message: "Server configuration updated successfully" });
  } catch (error) {
    if (error instanceof z.ZodError) {
      res.status(400).json({
        error: "Invalid request data",
        details: error.errors,
      });
      return;
    }
    res
      .status(500)
      .json({ error: "Failed to update MCP server configuration" });
  }
});

// Query available tools from registered MCP servers
app.get("/mcp/tools", (req: Request, res: Response) => {
  try {
    const tools = Array.from(mcpServerManager.getAllTools().values());
    res.json({ tools });
  } catch {
    res.status(500).json({ error: "Failed to query MCP tools" });
  }
});

app.get("/mcp/reload", async (req: Request, res: Response) => {
  const now = Date.now();
  if (now - lastReloadTime < RELOAD_COOLDOWN) {
    const remainingSeconds = Math.ceil(
      (RELOAD_COOLDOWN - (now - lastReloadTime)) / 1000,
    );
    res.status(429).json({
      error: "Too many requests",
      message: `Please wait ${remainingSeconds} seconds before trying again`,
    });
    return;
  }

  try {
    await mcpServerManager.reloadConfig();
    lastReloadTime = now;
    res.json({ message: "MCP servers reloaded successfully" });
  } catch {
    res.status(500).json({ error: "Failed to reload MCP servers" });
  }
});

// Start the server
async function startServer(): Promise<void> {
  await initializeAgent();

  try {
    const server = app.listen(PORT, () => {
      console.log(`🚀 API server running at http://localhost:${PORT}`);
    });

    server.on("error", (error: NodeJS.ErrnoException) => {
      if (error.code === "EADDRINUSE") {
        console.error(
          `❌ Error: Port ${PORT} is already in use. Please try a different port.`,
        );
        process.exit(1);
      } else {
        console.error(`❌ Server error:`, formatError(error));
        process.exit(1);
      }
    });
  } catch (error) {
    console.error(`❌ Failed to start server:`, formatError(error));
    process.exit(1);
  }
}

// Handle Ctrl+C
process.on("SIGINT", () => {
  console.log("\n\nShutting down API server... 👋\n");
  process.exit(0);
});

// Start the server
void startServer();<|MERGE_RESOLUTION|>--- conflicted
+++ resolved
@@ -40,7 +40,6 @@
   }
 }
 
-<<<<<<< HEAD
 // Schema for request validation
 const McpServerApiSchema = z.record(z.string(), McpServerConfigSchema);
 
@@ -52,7 +51,6 @@
 const RELOAD_COOLDOWN = 5000; // 5 seconds
 
 // Zod Schemas
-=======
 // Define supported image MIME types with more precise validation
 const SUPPORTED_IMAGE_TYPES = [
   "image/jpeg",
@@ -87,7 +85,6 @@
 });
 
 // Update task schema to match API spec
->>>>>>> 8218c8ae
 const taskSchema = z.object({
   task: z.string(),
   imageAttachments: z.array(imageSchema).optional(),
