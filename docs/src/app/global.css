@import 'tailwindcss';
@plugin "@tailwindcss/typography";
@import 'fumadocs-ui/css/neutral.css';
@import 'fumadocs-ui/css/preset.css';

<<<<<<< HEAD
=======
@font-face {
  font-family: 'Berkeley Mono';
  src: url('https://static.corespeed.io/fonts/berkeley-mono.woff2') format('woff2');
  font-weight: 100 900;
  font-style: normal;
  font-display: swap;
}
>>>>>>> 646e2383

@theme inline {

  --breakpoint-tablet:40rem;
  --breakpoint-desktop:75rem;

<<<<<<< HEAD
=======
  --font-berkeley: 'Berkeley Mono';
>>>>>>> 646e2383
  --font-sans: var(--font-inter);
  --font-mono: var(--font-berkeley);

  /* Base Colors */
  --color-white: #ffffff;
  --color-black: #000000;

  /* Static Colors */
  --color-static-white: #ffffff;
  --color-static-black: #000000;

  /* Background Colors */
  --color-bg-b0: #ffffff;
  --color-bg-b1: #fafafa;
  --color-bg-b2: #f5f5f5;
  --color-bg-inverse-1: #171717;
  --color-bg-inverse-2: #0a0a0a;

  /* Box Colors */
  --color-box-b0: #ffffff;
  --color-box-b1: #e5e5e5;
  --color-box-b2: #a1a1a1;
  --color-box-b3: #525252;
  --color-box-b4: #171717;

  /* Brand Colors */
  --color-brand-lighter: #fef4ee;
  --color-brand-light: #fee5d6;
  --color-brand-light-2: #fbc8ad;
  --color-brand-base: #f2572b;
  --color-brand-dark: #bc2412;
  --color-brand-darker: #781d16;

  /* Text & Icon Colors */
  --color-text-high: #0a0a0a;
  --color-text-base: #404040;
  --color-text-med: #737373;
  --color-text-low: #a1a1a1;
  --color-text-high-inverse: #fafafa;
  --color-text-base-inverse: #a1a1a1;
  --color-text-med-inverse: #737373;
  --color-text-low-inverse: #525252;
  --color-text-white: #ffffff;
  --color-text-black: #000000;
  --color-text-brand: #f2572b;

  /* Outline Colors */
  --color-outline-high: #404040;
  --color-outline-base: #a1a1a1;
  --color-outline-med: #d4d4d4;
  --color-outline-low: #e5e5e5;
  --color-outline-high-inverse: #737373;
  --color-outline-base-inverse: #404040;
  --color-outline-med-inverse: #262626;
  --color-outline-low-inverse: #171717;
  --color-outline-white: #ffffff;
  --color-outline-black: #000000;

  /* Button Colors */
  --color-btn-primary: #f2572b;
  --color-btn-secondary: #0a0a0a;
  --color-btn-tertiary: #fafafa;

  /* Illustration Colors */
  --color-illust-surface-high: #fafafa;
  --color-illust-surface-med: #f5f5f5;
  --color-illust-surface-low: #e5e5e5;
  --color-illust-surface-lower: #d4d4d4;
  --color-illust-surface-inverse: #171717;
  --color-illust-outline-high: #262626;
  --color-illust-outline-base: #a1a1a1;
  --color-illust-outline-med: #d4d4d4;
  --color-illust-outline-low: #e5e5e5;

  /* Surface Colors */
  --color-surface-s0: #fafafa;
  --color-surface-s1: #f5f5f5;
  --color-surface-s2: #e5e5e5;
  --color-surface-s3: #d4d4d4;
  --color-surface-s4: #a1a1a1;
  --color-surface-s5: #737373;
  --color-surface-s6: #525252;
  --color-surface-s7: #404040;
  --color-surface-s8: #262626;
  --color-surface-s9: #171717;
  --color-surface-s10: #0a0a0a;

  /* State Colors - Yellow */
  --color-state-yellow-base: #fe9a00;

  /* State Colors - Red */
  --color-state-red-base: #fb2c36;

  /* State Colors - Green */
  --color-state-green-lighter: #f7fee7;
  --color-state-green-light: #ecfcca;
  --color-state-green-base: #7ccf00;
  --color-state-green-dark: #497d00;
  --color-state-green-darker: #35530e;
}

body {
  background: var(--color-bg-b0);
  color: var(--color-text-high);
<<<<<<< HEAD
  font-family: var(--font-berkeley), "Berkeley Mono", monospace;
=======
  font-family: var(--font-berkeley), monospace;
>>>>>>> 646e2383
}

* {
  @apply selection:bg-brand-base selection:text-text-white;
}<|MERGE_RESOLUTION|>--- conflicted
+++ resolved
@@ -3,8 +3,6 @@
 @import 'fumadocs-ui/css/neutral.css';
 @import 'fumadocs-ui/css/preset.css';
 
-<<<<<<< HEAD
-=======
 @font-face {
   font-family: 'Berkeley Mono';
   src: url('https://static.corespeed.io/fonts/berkeley-mono.woff2') format('woff2');
@@ -12,17 +10,13 @@
   font-style: normal;
   font-display: swap;
 }
->>>>>>> 646e2383
 
 @theme inline {
 
   --breakpoint-tablet:40rem;
   --breakpoint-desktop:75rem;
 
-<<<<<<< HEAD
-=======
   --font-berkeley: 'Berkeley Mono';
->>>>>>> 646e2383
   --font-sans: var(--font-inter);
   --font-mono: var(--font-berkeley);
 
@@ -127,11 +121,7 @@
 body {
   background: var(--color-bg-b0);
   color: var(--color-text-high);
-<<<<<<< HEAD
-  font-family: var(--font-berkeley), "Berkeley Mono", monospace;
-=======
   font-family: var(--font-berkeley), monospace;
->>>>>>> 646e2383
 }
 
 * {
