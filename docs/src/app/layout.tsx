--- conflicted
+++ resolved
@@ -1,13 +1,7 @@
 import "@/app/global.css";
 import { RootProvider } from "fumadocs-ui/provider/next";
-<<<<<<< HEAD
-import type { Metadata, Viewport } from "next";
-import { Inter } from "next/font/google";
-import localFont from "next/font/local";
-=======
 
 import { Inter } from "next/font/google";
->>>>>>> 646e2383
 import { cn } from "@/lib/cn";
 
 const inter = Inter({
@@ -18,48 +12,6 @@
   adjustFontFallback: true,
 });
 
-<<<<<<< HEAD
-const berkeley = localFont({
-  src: "../public/font/Berkeley Mono Variable.ttf",
-  variable: "--font-berkeley",
-  weight: "100 900",
-  display: "swap",
-  preload: true,
-  adjustFontFallback: false,
-});
-
-export const metadata: Metadata = {
-  metadataBase: new URL("https://zypher.corespeed.io"),
-  title: "Zypher Agent",
-  description:
-    "A few lines of code to create powerful AI agents. Connect any MCP server, choose your LLM provider, and start building.",
-  authors: [{ name: "CoreSpeed Team" }],
-  creator: "CoreSpeed",
-  publisher: "CoreSpeed",
-  category: "technology",
-  alternates: {
-    canonical: "https://zypher.corespeed.io",
-  },
-};
-
-export const viewport: Viewport = {
-  width: "device-width",
-  initialScale: 1,
-  maximumScale: 1,
-  userScalable: false,
-};
-
-export default function Layout({ children }: LayoutProps<"/">) {
-  return (
-    <html lang="en" suppressHydrationWarning>
-      <body
-        className={cn(
-          "flex flex-col min-h-screen",
-          berkeley.variable,
-          inter.className,
-        )}
-      >
-=======
 export default function Layout({ children }: LayoutProps<"/">) {
   return (
     <html lang="en" suppressHydrationWarning>
@@ -73,7 +25,6 @@
         />
       </head>
       <body className={cn("flex flex-col min-h-screen", inter.className)}>
->>>>>>> 646e2383
         <RootProvider>{children}</RootProvider>
       </body>
     </html>
