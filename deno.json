--- conflicted
+++ resolved
@@ -4,11 +4,8 @@
     "start:api": "deno run -A bin/api-server.ts",
     "build:cli": "deno compile --allow-all --frozen=true --output dist/cli bin/cli.ts",
     "build:api": "deno compile --allow-all --frozen=true --output dist/api-server bin/api-server.ts",
-<<<<<<< HEAD
+    "bundle:api": "deno run -A npm:rolldown -c rolldown.config.mts",
     "test": "deno test -A --trace-leaks test/unit/"
-=======
-    "bundle:api": "deno run -A npm:rolldown -c rolldown.config.mts"
->>>>>>> a3301b09
   },
   "imports": {
     "@std/dotenv": "jsr:@std/dotenv@^0.225.3",
