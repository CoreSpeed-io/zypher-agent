{
  "tasks": {
    "start": "deno run -A bin/cli.ts",
    "start:api": "deno run -A bin/api-server/src/index.ts",
    "build:cli": "deno compile --allow-all --frozen=true --output dist/cli bin/cli.ts",
    "build:api": "deno compile --allow-all --frozen=true --output dist/api-server bin/api-server/src/index.ts",
    "bundle:api": "deno run -A npm:rolldown -c rolldown.config.mts",
    "test": "deno test -A --trace-leaks"
  },
  "imports": {
<<<<<<< HEAD
    "@std/assert": "jsr:@std/assert@^1.0.13",
=======
    "@std/assert": "jsr:@std/assert@^1.0.12",
    "@std/async": "jsr:@std/async@^1.0.12",
>>>>>>> 83283568
    "@std/dotenv": "jsr:@std/dotenv@^0.225.3",
    "@std/cli": "jsr:@std/cli@^1.0.17",
    "@std/encoding": "jsr:@std/encoding@^1.0.10",
    "@std/fs": "jsr:@std/fs@^1.0.17",
    "@std/path": "jsr:@std/path@^1.0.9",
    "@std/testing": "jsr:@std/testing@^1.0.11",
    "hono": "npm:hono@^4.7.7",
    "@hono/zod-validator": "npm:@hono/zod-validator@^0.4.3",
    "@openai/openai": "jsr:@openai/openai@^4.96.0",
    "@anthropic-ai/sdk": "npm:@anthropic-ai/sdk@^0.39.0",
    "@modelcontextprotocol/sdk": "npm:@modelcontextprotocol/sdk@^1.10.2",
    "chalk": "npm:chalk@^5.4.1",
    "rxjs": "npm:rxjs@^7.8.2",
    "zod": "npm:zod@^3.24.3",
    "zod-to-json-schema": "npm:zod-to-json-schema@^3.24.5"
  },
  "nodeModulesDir": "auto"
}<|MERGE_RESOLUTION|>--- conflicted
+++ resolved
@@ -8,12 +8,8 @@
     "test": "deno test -A --trace-leaks"
   },
   "imports": {
-<<<<<<< HEAD
     "@std/assert": "jsr:@std/assert@^1.0.13",
-=======
-    "@std/assert": "jsr:@std/assert@^1.0.12",
     "@std/async": "jsr:@std/async@^1.0.12",
->>>>>>> 83283568
     "@std/dotenv": "jsr:@std/dotenv@^0.225.3",
     "@std/cli": "jsr:@std/cli@^1.0.17",
     "@std/encoding": "jsr:@std/encoding@^1.0.10",
