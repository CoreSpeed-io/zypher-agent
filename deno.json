{
  "tasks": {
    "start": "deno run -A bin/cli.ts",
    "compile": "deno compile --allow-all --frozen=true --output dist/cli bin/cli.ts",
    "build:npm": "deno run -A scripts/build_npm.ts",
    "publish:npm": "cd npm && npm publish --access restricted",
    "test": "deno test -A --trace-leaks",
    "test:watch": "deno test -A --watch",
    "checkall": "deno fmt && deno lint && deno check .",
    "clean": "rm -rf dist/"
  },
  "compilerOptions": {
    "verbatimModuleSyntax": true
  },
  "imports": {
<<<<<<< HEAD
    "@aws-sdk/client-s3": "npm:@aws-sdk/client-s3@^3.826.0",
    "@aws-sdk/s3-request-presigner": "npm:@aws-sdk/s3-request-presigner@^3.826.0",
    "@google/genai": "npm:@google/genai@^1.13.0",
    "@mendable/firecrawl-js": "npm:@mendable/firecrawl-js@^1.25.5",
=======
    "@deno/dnt": "jsr:@deno/dnt@^0.42.3",
    "@zypher/": "./src/",
    "@aws-sdk/client-s3": "npm:@aws-sdk/client-s3@^3.859.0",
    "@aws-sdk/s3-request-presigner": "npm:@aws-sdk/s3-request-presigner@^3.859.0",
    "@panva/openid-client": "jsr:@panva/openid-client@^6.6.3",
    "@deno/rolldown-plugin": "jsr:@deno/rolldown-plugin@^0.0.7",
>>>>>>> ae212d0d
    "@std/assert": "jsr:@std/assert@^1.0.13",
    "@std/crypto": "jsr:@std/crypto@^1.0.5",
    "@std/dotenv": "jsr:@std/dotenv@^0.225.5",
    "@std/cli": "jsr:@std/cli@^1.0.21",
    "@std/encoding": "jsr:@std/encoding@^1.0.10",
    "@std/expect": "jsr:@std/expect@^1.0.16",
    "@std/async": "jsr:@std/async@^1.0.14",
    "@std/fs": "jsr:@std/fs@^1.0.18",
    "@std/path": "jsr:@std/path@^1.1.0",
<<<<<<< HEAD
    "@std/testing": "jsr:@std/testing@^1.0.13",
    "@std/uuid": "jsr:@std/uuid@^1.0.8",
    "hono": "npm:hono@^4.7.11",
    "@hono/zod-validator": "npm:@hono/zod-validator@^0.7.0",
    "@openai/openai": "jsr:@openai/openai@^4.102.0",
    "@anthropic-ai/sdk": "npm:@anthropic-ai/sdk@^0.53.0",
    "@modelcontextprotocol/sdk": "npm:@modelcontextprotocol/sdk@^1.12.1",
    "chalk": "npm:chalk@^5.4.1",
    "playwright-core": "npm:playwright-core@1.52.0",
    "rolldown": "npm:rolldown@^1.0.0-beta.14",
    "rxjs": "npm:rxjs@^7.8.2",
    "rxjs-for-await": "npm:rxjs-for-await@^1.0.0",
    "zod": "npm:zod@^3.25.57",
=======
    "@std/testing": "jsr:@std/testing@^1.0.15",
    "@std/uuid": "jsr:@std/uuid@^1.0.9",
    "hono": "npm:hono@^4.8.12",
    "@hono/zod-validator": "npm:@hono/zod-validator@^0.7.2",
    "@openai/openai": "jsr:@openai/openai@^5.12.0",
    "@anthropic-ai/sdk": "npm:@anthropic-ai/sdk@^0.54.0",
    "@modelcontextprotocol/sdk": "npm:@modelcontextprotocol/sdk@^1.17.1",
    "chalk": "npm:chalk@^5.5.0",
    "rolldown": "npm:rolldown@^1.0.0-beta.9-commit.d91dfb5",
    "rxjs": "npm:rxjs@^7.8.2",
    "rxjs-for-await": "npm:rxjs-for-await@^1.0.0",
    "zod": "npm:zod@^3.25.64",
>>>>>>> ae212d0d
    "zod-to-json-schema": "npm:zod-to-json-schema@^3.24.5"
  },
  "nodeModulesDir": "auto",
  "exclude": ["dist/", "node_modules/", "npm/"]
}<|MERGE_RESOLUTION|>--- conflicted
+++ resolved
@@ -13,19 +13,10 @@
     "verbatimModuleSyntax": true
   },
   "imports": {
-<<<<<<< HEAD
     "@aws-sdk/client-s3": "npm:@aws-sdk/client-s3@^3.826.0",
     "@aws-sdk/s3-request-presigner": "npm:@aws-sdk/s3-request-presigner@^3.826.0",
     "@google/genai": "npm:@google/genai@^1.13.0",
     "@mendable/firecrawl-js": "npm:@mendable/firecrawl-js@^1.25.5",
-=======
-    "@deno/dnt": "jsr:@deno/dnt@^0.42.3",
-    "@zypher/": "./src/",
-    "@aws-sdk/client-s3": "npm:@aws-sdk/client-s3@^3.859.0",
-    "@aws-sdk/s3-request-presigner": "npm:@aws-sdk/s3-request-presigner@^3.859.0",
-    "@panva/openid-client": "jsr:@panva/openid-client@^6.6.3",
-    "@deno/rolldown-plugin": "jsr:@deno/rolldown-plugin@^0.0.7",
->>>>>>> ae212d0d
     "@std/assert": "jsr:@std/assert@^1.0.13",
     "@std/crypto": "jsr:@std/crypto@^1.0.5",
     "@std/dotenv": "jsr:@std/dotenv@^0.225.5",
@@ -35,7 +26,6 @@
     "@std/async": "jsr:@std/async@^1.0.14",
     "@std/fs": "jsr:@std/fs@^1.0.18",
     "@std/path": "jsr:@std/path@^1.1.0",
-<<<<<<< HEAD
     "@std/testing": "jsr:@std/testing@^1.0.13",
     "@std/uuid": "jsr:@std/uuid@^1.0.8",
     "hono": "npm:hono@^4.7.11",
@@ -49,20 +39,6 @@
     "rxjs": "npm:rxjs@^7.8.2",
     "rxjs-for-await": "npm:rxjs-for-await@^1.0.0",
     "zod": "npm:zod@^3.25.57",
-=======
-    "@std/testing": "jsr:@std/testing@^1.0.15",
-    "@std/uuid": "jsr:@std/uuid@^1.0.9",
-    "hono": "npm:hono@^4.8.12",
-    "@hono/zod-validator": "npm:@hono/zod-validator@^0.7.2",
-    "@openai/openai": "jsr:@openai/openai@^5.12.0",
-    "@anthropic-ai/sdk": "npm:@anthropic-ai/sdk@^0.54.0",
-    "@modelcontextprotocol/sdk": "npm:@modelcontextprotocol/sdk@^1.17.1",
-    "chalk": "npm:chalk@^5.5.0",
-    "rolldown": "npm:rolldown@^1.0.0-beta.9-commit.d91dfb5",
-    "rxjs": "npm:rxjs@^7.8.2",
-    "rxjs-for-await": "npm:rxjs-for-await@^1.0.0",
-    "zod": "npm:zod@^3.25.64",
->>>>>>> ae212d0d
     "zod-to-json-schema": "npm:zod-to-json-schema@^3.24.5"
   },
   "nodeModulesDir": "auto",
