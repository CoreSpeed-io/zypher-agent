{
  "name": "@corespeed/zypher",
  "version": "0.2.0",
  "license": "Apache-2.0",
  "exports": {
    ".": "./src/mod.ts",
    "./tools": "./src/tools/mod.ts"
  },
  "tasks": {
    "start": "deno run -A bin/cli.ts",
    "compile": "deno compile --allow-all --frozen=true --output dist/cli bin/cli.ts",
    "build:npm": "deno run -A scripts/build_npm.ts",
    "publish:npm": "cd npm && npm publish --access restricted",
    "test": "deno test -A --trace-leaks",
    "test:watch": "deno test -A --watch",
    "checkall": "deno fmt && deno lint && deno check .",
    "clean": "rm -rf dist/"
  },
  "compilerOptions": {
    "verbatimModuleSyntax": true
  },
  "lint": {
    "rules": {
      "tags": ["recommended", "jsr"]
    }
  },
  "imports": {
    "@cliffy/command": "jsr:@cliffy/command@^1.0.0-rc.8",
    "@deno/dnt": "jsr:@deno/dnt@^0.42.3",
    "@zypher/": "./src/",
    "@aws-sdk/client-s3": "npm:@aws-sdk/client-s3@^3.876.0",
    "@aws-sdk/s3-request-presigner": "npm:@aws-sdk/s3-request-presigner@^3.876.0",
    "@std/assert": "jsr:@std/assert@^1.0.14",
    "@std/crypto": "jsr:@std/crypto@^1.0.5",
    "@std/dotenv": "jsr:@std/dotenv@^0.225.5",
    "@std/encoding": "jsr:@std/encoding@^1.0.10",
    "@std/expect": "jsr:@std/expect@^1.0.17",
    "@std/fs": "jsr:@std/fs@^1.0.19",
    "@std/path": "jsr:@std/path@^1.1.2",
    "@std/testing": "jsr:@std/testing@^1.0.15",
    "@openai/openai": "npm:openai@5.12.0",
    "@anthropic-ai/sdk": "npm:@anthropic-ai/sdk@^0.54.0",
<<<<<<< HEAD
    "@modelcontextprotocol/sdk": "npm:@modelcontextprotocol/sdk@^1.17.4",
    "chalk": "npm:chalk@^5.6.0",
=======
    "@modelcontextprotocol/sdk": "npm:@modelcontextprotocol/sdk@^1.17.1",
    "chalk": "npm:chalk@^5.5.0",
    "diff": "npm:diff@8.0.2",
>>>>>>> 606d02a0
    "rxjs": "npm:rxjs@^7.8.2",
    "rxjs-for-await": "npm:rxjs-for-await@^1.0.0",
    "xstate": "npm:xstate@^5.21.0",
    "zod": "npm:zod@^3.25.76",
    "zod-to-json-schema": "npm:zod-to-json-schema@^3.24.6"
  },
  "nodeModulesDir": "auto",
  "exclude": ["dist/", "node_modules/", "npm/"]
}<|MERGE_RESOLUTION|>--- conflicted
+++ resolved
@@ -40,14 +40,9 @@
     "@std/testing": "jsr:@std/testing@^1.0.15",
     "@openai/openai": "npm:openai@5.12.0",
     "@anthropic-ai/sdk": "npm:@anthropic-ai/sdk@^0.54.0",
-<<<<<<< HEAD
     "@modelcontextprotocol/sdk": "npm:@modelcontextprotocol/sdk@^1.17.4",
     "chalk": "npm:chalk@^5.6.0",
-=======
-    "@modelcontextprotocol/sdk": "npm:@modelcontextprotocol/sdk@^1.17.1",
-    "chalk": "npm:chalk@^5.5.0",
     "diff": "npm:diff@8.0.2",
->>>>>>> 606d02a0
     "rxjs": "npm:rxjs@^7.8.2",
     "rxjs-for-await": "npm:rxjs-for-await@^1.0.0",
     "xstate": "npm:xstate@^5.21.0",
