--- conflicted
+++ resolved
@@ -10,35 +10,23 @@
     "checkall": "deno fmt && deno lint && deno check src/**/*.ts bin/api-server/src/**/*.ts"
   },
   "imports": {
-<<<<<<< HEAD
     "@aws-sdk/client-s3": "npm:@aws-sdk/client-s3@^3.787.0",
     "@aws-sdk/s3-request-presigner": "npm:@aws-sdk/s3-request-presigner@^3.787.0",
-    "@std/assert": "jsr:@std/assert@^1.0.12",
+    "@std/assert": "jsr:@std/assert@^1.0.13",
     "@std/dotenv": "jsr:@std/dotenv@^0.225.3",
     "@std/cli": "jsr:@std/cli@^1.0.17",
     "@std/encoding": "jsr:@std/encoding@^1.0.10",
     "@std/expect": "jsr:@std/expect@^1.0.15",
-=======
-    "@std/assert": "jsr:@std/assert@^1.0.13",
     "@std/async": "jsr:@std/async@^1.0.12",
-    "@std/dotenv": "jsr:@std/dotenv@^0.225.3",
-    "@std/cli": "jsr:@std/cli@^1.0.17",
-    "@std/encoding": "jsr:@std/encoding@^1.0.10",
     "@std/fs": "jsr:@std/fs@^1.0.17",
->>>>>>> 65e370ca
     "@std/path": "jsr:@std/path@^1.0.9",
     "@std/testing": "jsr:@std/testing@^1.0.11",
     "@std/uuid": "jsr:@std/uuid@^1.0.7",
     "hono": "npm:hono@^4.7.7",
     "@hono/zod-validator": "npm:@hono/zod-validator@^0.4.3",
     "@openai/openai": "jsr:@openai/openai@^4.96.0",
-<<<<<<< HEAD
-    "@anthropic-ai/sdk": "npm:@anthropic-ai/sdk@^0.39.0",
-    "@modelcontextprotocol/sdk": "npm:@modelcontextprotocol/sdk@^1.10.1",
-=======
     "@anthropic-ai/sdk": "npm:@anthropic-ai/sdk@^0.40.0",
     "@modelcontextprotocol/sdk": "npm:@modelcontextprotocol/sdk@^1.10.2",
->>>>>>> 65e370ca
     "chalk": "npm:chalk@^5.4.1",
     "rxjs": "npm:rxjs@^7.8.2",
     "rxjs-for-await": "npm:rxjs-for-await@^1.0.0",
