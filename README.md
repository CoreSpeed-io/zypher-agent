--- conflicted
+++ resolved
@@ -22,325 +22,8 @@
 ## Getting Started
 
 ```bash
-<<<<<<< HEAD
-# Set the port (default: 3000)
-bun start:api -p 8080
-
-# Set the workspace directory
-bun start:api -w /path/to/your/project
-```
-
-## API Documentation
-
-The API server provides the following endpoints:
-
-- `GET /health` - Health check
-- `GET /agent/messages` - Get all messages in the agent's history
-- `DELETE /agent/messages` - Clear all messages in the agent's history
-- `POST /agent/tasks` - Run a task using the agent (SSE endpoint)
-- `GET /agent/checkpoints` - List all available checkpoints
-- `POST /agent/checkpoints/{checkpointId}/apply` - Apply a checkpoint
-- `GET /mcp/servers` - List all registered MCP servers
-- `POST /mcp/register` - Register a new MCP server
-- `DELETE /mcp/servers/{serverName}` - Deregister a MCP server by name
-- `PUT /mcp/servers/{serverName}` - Update MCP server configuration by name
-- `GET /mcp/reload` - Reload MCP server configurations (5s cooldown)
-- `GET /mcp/tools` - List all available tools from MCP servers
-
-### OAuth Authentication Endpoints
-
-For MCP servers that require OAuth authentication:
-
-- `POST /mcp/registry/{id}` - Register MCP server from central registry (may
-  return OAuth authorization details)
-- `GET /mcp/servers/{id}/oauth/callback` - OAuth callback handler (called by
-  OAuth provider)
-- `GET /mcp/servers/{id}/oauth/status` - Check OAuth authentication status
-- `DELETE /mcp/servers/{id}/oauth` - Clear stored OAuth tokens and
-  authentication data
-
-See the [API Specification](./api-spec.yaml) for detailed documentation.
-
-## OAuth Authentication Flow
-
-Some MCP servers require OAuth authentication before they can be registered. The
-API handles this with a streamlined flow:
-
-### Open/Public Servers
-
-**New in this version:** The system now automatically detects and supports
-**open MCP servers** that don't require authentication. When a server doesn't
-support OAuth but is publicly accessible, the registration process will
-automatically fall back to open access mode.
-
-#### How Open Server Detection Works
-
-1. **Attempt OAuth Discovery** - First, the system checks if the server supports
-   OAuth by looking for `.well-known/oauth-authorization-server` metadata
-2. **Test Open Access** - If OAuth is not supported, it tests if the server
-   responds to unauthenticated requests
-3. **Automatic Fallback** - If the server appears to be open, registration
-   proceeds without authentication
-
-#### Configuring Open Server Support
-
-You can explicitly enable open server support when creating OAuth providers:
-
-```typescript
-// For API server
-const provider = new RemoteOAuthProvider({
-  serverId: "open-server",
-  serverUrl: "https://open-mcp-server.com/api",
-  clientName: "My App",
-  allowOpenAccess: true, // Enable open server fallback
-});
-
-// For CLI
-const cliProvider = new RemoteOAuthProvider({
-  serverId: "public-tools",
-  serverUrl: "https://public-tools-server.com/mcp",
-  clientName: "Zypher Agent CLI",
-  allowOpenAccess: true, // Enable open server fallback
-});
-```
-
-#### Registration Flow for Open Servers
-
-When registering an open server, you'll see logs like:
-
-```
-🔍 Authentication failed for server-id, checking server capabilities...
-📖 OAuth metadata not found - treating as open server
-✅ Successfully registered open server: server-id
-```
-
-No user intervention is required - the system handles this automatically!
-
-### OAuth-Required Servers
-
-### 1. Attempt Registration
-
-When registering an MCP server (either via `/mcp/register` or
-`/mcp/registry/{id}`), if the server requires OAuth, you'll receive a response
-like:
-
-```json
-{
-  "success": false,
-  "requiresOAuth": true,
-  "oauth": {
-    "authUrl": "https://provider.com/oauth/authorize?client_id=...",
-    "state": "csrf-protection-state",
-    "instructions": "Please open the authUrl in a browser to complete OAuth authentication"
-  },
-  "error": {
-    "code": "oauth_required",
-    "message": "Server requires OAuth authentication. Please complete OAuth flow first.",
-    "details": {
-      "serverId": "server-id",
-      "serverUrl": "https://server.com/api",
-      "requiresOAuth": true
-    }
-  }
-}
-```
-
-### 2. User Authorization
-
-Direct the user to open the `authUrl` in their browser. This can be done by:
-
-- Opening a popup window
-- Redirecting in the current tab
-- Displaying the URL for manual opening
-
-### 3. OAuth Callback
-
-After user authorization, the OAuth provider redirects to:
-`/mcp/servers/{serverId}/oauth/callback?code=...&state=...`
-
-The API automatically:
-
-- Validates the OAuth response
-- Exchanges the authorization code for access tokens
-- Stores the tokens securely
-- Attempts to register the server again
-
-### 4. Frontend Handling
-
-The callback returns JSON (not HTML) for frontend processing:
-
-```json
-{
-  "success": true,
-  "message": "OAuth authentication completed successfully",
-  "serverId": "server-id",
-  "serverRegistered": true
-}
-```
-
-### 5. Status Checking
-
-You can check OAuth status anytime:
-
-```bash
-GET /mcp/servers/{serverId}/oauth/status
-```
-
-Returns:
-
-```json
-{
-  "success": true,
-  "authenticated": true,
-  "hasTokens": true
-}
-```
-
-### Frontend Implementation Example
-
-```javascript
-async function registerServer(registryId) {
-  try {
-    // Note: registryId should be the UUID from the MCP registry (e.g., "ffa12db9-460f-4049-b32a-fa19d90ca27e")
-    // NOT the friendly name (e.g., "atlassian")
-    const response = await fetch(`/mcp/registry/${registryId}`, {
-      method: "POST",
-      headers: { "Authorization": "Bearer your-token" },
-    });
-
-    const data = await response.json();
-
-    if (data.requiresOAuth && data.oauth.authUrl) {
-      // Open OAuth authorization in popup
-      const authWindow = window.open(
-        data.oauth.authUrl,
-        "oauth",
-        "width=600,height=700",
-      );
-
-      // Poll for completion or listen for postMessage
-      const checkStatus = setInterval(async () => {
-        try {
-          // After registration, the server will be available with its friendly name
-          // Extract friendly name from OAuth callback or use the registryId for now
-          const statusResponse = await fetch(
-            `/mcp/servers/${registryId}/oauth/status`,
-          );
-          const status = await statusResponse.json();
-
-          if (status.authenticated) {
-            clearInterval(checkStatus);
-            authWindow.close();
-            showSuccess("Server registered successfully!");
-          }
-        } catch (error) {
-          // Continue polling
-        }
-      }, 2000);
-    }
-  } catch (error) {
-    showError("Registration failed:", error);
-  }
-}
-
-// Example usage:
-// registerServer("ffa12db9-460f-4049-b32a-fa19d90ca27e"); // ✅ Correct - registry UUID
-// registerServer("atlassian"); // ❌ Wrong - this will cause 404
-```
-
-## Docker OAuth Configuration
-
-When deploying the API server in Docker containers, OAuth redirect URIs are
-**automatically detected** from incoming HTTP requests. No manual configuration
-is needed! The system automatically:
-
-- ✅ **Auto-detects the correct host** from the request
-- ✅ **Auto-detects HTTPS vs HTTP** from the request protocol
-- ✅ **Auto-detects the correct port** from the request
-- ✅ **Works with reverse proxies** and load balancers
-- ✅ **Works in any Docker deployment** without configuration
-
-### How It Works
-
-The OAuth system automatically constructs redirect URIs based on how your API is
-accessed:
-
-```bash
-# If your API is accessed at:
-https://myapp.example.com/mcp/registry/some-id
-
-# OAuth redirects will automatically use:
-https://myapp.example.com/mcp/servers/{serverId}/oauth/callback
-```
-
-### Docker Deployment Examples
-
-**Simple Docker Deployment:**
-
-```bash
-docker run -p 3000:3000 zypher-agent bun start:api
-# Automatically works with: http://localhost:3000
-```
-
-**Production with Reverse Proxy:**
-
-```bash
-docker run -p 3000:3000 zypher-agent bun start:api
-# Behind nginx/traefik serving: https://api.mycompany.com
-# Automatically works with: https://api.mycompany.com
-```
-
-**Docker Compose:**
-
-```yaml
-version: "3.8"
-services:
-  zypher-agent:
-    image: zypher-agent
-    ports:
-      - "3000:3000"
-    command: bun start:api
-
-  nginx:
-    image: nginx
-    ports:
-      - "443:443"
-    # Proxy to zypher-agent:3000
-```
-
-### Manual Override (Optional)
-
-If you need to override the auto-detection, you can still use direct
-configuration:
-
-```typescript
-const provider = new RemoteOAuthProvider({
-  serverId: "github",
-  redirectUri: "https://custom.example.com/mcp/servers/github/oauth/callback",
-});
-```
-
-### Environment Variables (Legacy)
-
-The following environment variables are still supported but **not required**:
-
-| Variable          | Description                     | Example                     |
-| ----------------- | ------------------------------- | --------------------------- |
-| `OAUTH_HOST`      | Override auto-detected host     | `myapp.example.com`         |
-| `OAUTH_PORT`      | Override auto-detected port     | `443`                       |
-| `OAUTH_USE_HTTPS` | Override auto-detected protocol | `true`                      |
-| `PUBLIC_URL`      | Override with full base URL     | `https://myapp.example.com` |
-
-**The system automatically detects the correct settings in 99% of deployments,
-making manual configuration unnecessary!**
-
-## Development
-
-### Local Development
-=======
 # Start the CLI
 deno task start
->>>>>>> 35f174fa
 
 # Run tests
 deno task test
@@ -377,47 +60,4 @@
 2. Create your feature branch (`git checkout -b feature/amazing-feature`)
 3. Commit your changes (`git commit -m 'feat: add some amazing feature'`)
 4. Push to the branch (`git push origin feature/amazing-feature`)
-<<<<<<< HEAD
-5. Open a Pull Request
-
-## Environment Variables
-
-Required environment variables:
-
-- `ANTHROPIC_API_KEY`: Your Anthropic API key for Claude
-
-Optional environment variables:
-
-- `MCP_SERVER_REGISTRY_URL`: Base URL for the MCP server registry (for
-  `/mcp/registry/{id}` endpoints)
-- `MCP_USE_DYNAMIC_REGISTRATION`: Enable dynamic OAuth client registration
-  (default: true)
-- `MCP_{SERVER_ID}_CLIENT_ID`: OAuth client ID for specific MCP server
-  (uppercase server ID)
-- `MCP_{SERVER_ID}_CLIENT_SECRET`: OAuth client secret for specific MCP server
-  (uppercase server ID)
-- `MCP_{SERVER_ID}_AUTH_SERVER_URL`: Custom OAuth authorization server URL for
-  specific MCP server
-
-### OAuth Configuration Examples
-
-For a server with ID `atlassian-mcp`:
-
-```bash
-# Use pre-registered OAuth client credentials
-MCP_ATLASSIAN_MCP_CLIENT_ID=your_client_id
-MCP_ATLASSIAN_MCP_CLIENT_SECRET=your_client_secret
-
-# Use custom OAuth authorization server
-MCP_ATLASSIAN_MCP_AUTH_SERVER_URL=https://custom-auth.example.com
-
-# Disable dynamic registration (requires above credentials)
-MCP_USE_DYNAMIC_REGISTRATION=false
-```
-
-## License
-
-Proprietary - All rights reserved
-=======
-5. Open a Pull Request
->>>>>>> 35f174fa
+5. Open a Pull Request