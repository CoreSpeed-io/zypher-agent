// Tell TypeScript and the package to use the global fetch instead of node-fetch.
// Note, despite the name, this does not add any polyfills, but expects them to be provided if needed.
//
// node-fetch does not support HTTP/2, SSE suffer from hanging issue when using HTTP/1.1.
// To provide a better experience (faster responses from the Anthropic API), we MUST use the global fetch for HTTP/2.
import "@anthropic-ai/sdk/shims/web";
import {
  AbortError,
  formatError,
  getCurrentUserInfo,
  isAbortError,
  loadMessageHistory,
  saveMessageHistory,
} from "./utils/mod.ts";
import { detectErrors } from "./errorDetection/mod.ts";
import { getSystemPrompt } from "./prompt.ts";
import {
  applyCheckpoint,
  createCheckpoint,
  getCheckpointDetails,
} from "./checkpoints.ts";
import type { Message } from "./message.ts";
import { McpServerManager } from "./mcp/McpServerManager.ts";
import { Anthropic } from "@anthropic-ai/sdk";

/**
 * Custom error class for task concurrency issues
 * Thrown when attempting to run a new task while another task is already running
 */
export class TaskConcurrencyError extends Error {
  constructor(message: string) {
    super(message);
    this.name = "TaskConcurrencyError";
  }
}

const DEFAULT_MODEL = "claude-3-7-sonnet-20250219";
const DEFAULT_MAX_TOKENS = 8192;
const DEFAULT_MAX_ITERATIONS = 25;

/**
 * Handler for streaming content and events
 */
export interface StreamHandler {
  /**
   * Called when new content is streamed
   * @param content The text content being streamed
   * @param isFirstChunk Whether this is the first chunk of content
   */
  onContent?: (content: string, isFirstChunk: boolean) => void;

  /**
   * Called when a complete message is available
   * @param message The complete message that was just processed
   */
  onMessage?: (message: Message) => void;

  /**
   * Called when tool use updates are available
   * @param name Tool name being used
   * @param partialInput Partial input data (JSON string fragment)
   */
  onToolUse?: (name: string, partialInput: string) => void;

  /**
   * Called *before* the agent pauses to wait for tool approval.
   * @param toolName The name of the tool requiring approval.
   */
  onApprovalPending?: (toolName: string) => void;

  /**
   * Called when a task is cancelled
   * @param reason The reason for cancellation
   */
  onCancelled?: (reason: "user" | "timeout") => void;
}

export interface ImageAttachment {
  type: "image";
  source: {
    type: "base64";
    media_type: "image/jpeg" | "image/png" | "image/gif" | "image/webp";
    data: string;
  };
}

export interface ZypherAgentConfig {
  anthropicApiKey?: string;
  /** Base URL for the Anthropic API. Defaults to Anthropic's production API. */
  baseUrl?: string;
  model?: string;
  maxTokens?: number;
  /** Whether to load and save message history. Defaults to true. */
  persistHistory?: boolean;
  /** Whether to automatically check for code errors. Defaults to true. */
  autoErrorCheck?: boolean;
  /** Whether to enable prompt caching. Defaults to true. */
  enablePromptCaching?: boolean;
  /** Unique identifier for tracking user-specific usage history */
  userId?: string;
  /** Maximum allowed time for a task in milliseconds before it's automatically cancelled. Default is 1 minute (60000ms). Set to 0 to disable. */
  taskTimeoutMs?: number;
}

export class ZypherAgent {
<<<<<<< HEAD
  private readonly client: Anthropic;
  private system: Anthropic.TextBlockParam[];
  private readonly maxTokens: number;
  private _messages: Message[];
  private readonly persistHistory: boolean;
  private readonly autoErrorCheck: boolean;
  private readonly enablePromptCaching: boolean;
  private readonly userId?: string;
  private readonly _model: string;
  private readonly mcpServerManager: McpServerManager;
  private readonly _taskTimeoutMs: number;
  private readonly handleToolApproval: () => Promise<boolean>;
=======
  readonly #client: Anthropic;
  readonly #maxTokens: number;
  readonly #persistHistory: boolean;
  readonly #autoErrorCheck: boolean;
  readonly #enablePromptCaching: boolean;
  readonly #userId?: string;
  readonly #model: string;
  readonly #mcpServerManager: McpServerManager;
  readonly #taskTimeoutMs: number;

  #messages: Message[];
  #system: Anthropic.TextBlockParam[];
>>>>>>> 65e370ca

  // Task execution state
  #isTaskRunning: boolean = false;

  constructor(
    config: ZypherAgentConfig = {},
    mcpServerManager: McpServerManager,
    handleToolApproval: () => Promise<boolean>,
  ) {
    const apiKey = config.anthropicApiKey ?? Deno.env.get("ANTHROPIC_API_KEY");
    if (!apiKey) {
      throw new Error(
        "API key is required. Provide it in config or set ANTHROPIC_API_KEY environment variable.",
      );
    }

    const baseUrl = config.baseUrl ?? Deno.env.get("ANTHROPIC_BASE_URL");
    const userId = config.userId ?? Deno.env.get("ZYPHER_USER_ID");

    this.#client = new Anthropic({
      apiKey,
      ...(baseUrl && { baseURL: baseUrl }),
    });
    this.#messages = [];
    this.#system = []; // Will be initialized in init()
    this.#maxTokens = config.maxTokens ?? DEFAULT_MAX_TOKENS;
    this.#persistHistory = config.persistHistory ?? true;
    this.#autoErrorCheck = config.autoErrorCheck ?? true;
    this.#enablePromptCaching = config.enablePromptCaching ?? true;
    this.#userId = userId;
    this.#model = config.model ?? DEFAULT_MODEL;
    this.#mcpServerManager = mcpServerManager;
    // Default timeout is 5 minutes, 0 = disabled
<<<<<<< HEAD
    this._taskTimeoutMs = config.taskTimeoutMs ?? 300000;
    this.handleToolApproval = handleToolApproval;
=======
    this.#taskTimeoutMs = config.taskTimeoutMs ?? 300000;
>>>>>>> 65e370ca
  }

  async init(): Promise<void> {
    const userInfo = getCurrentUserInfo();
    const systemPromptText = await getSystemPrompt(userInfo);
    // Convert system prompt to content blocks
    // cache the main system prompt as it's large and reusable
    this.#system = [
      {
        type: "text",
        text: systemPromptText,
        ...(this.#enablePromptCaching && {
          cache_control: { type: "ephemeral" },
        }),
      },
    ];

    // Load message history if enabled
    if (this.#persistHistory) {
      this.#messages = await loadMessageHistory();
    }
  }

  /**
   * Get all messages from the agent's history
   * @returns Array of messages
   */
  get messages(): Message[] {
    return [...this.#messages];
  }

  /**
   * Get the current model being used by the agent
   */
  get model(): string {
    return this.#model;
  }

  /**
   * Get the configured task timeout in milliseconds
   */
  get taskTimeoutMs(): number {
    return this.#taskTimeoutMs;
  }

  /**
   * Check if a task is currently running
   */
  get isTaskRunning(): boolean {
    return this.#isTaskRunning;
  }

  /**
   * Clear all messages from the agent's history
   */
  clearMessages(): void {
    this.#messages = [];

    // Save updated message history if enabled
    if (this.#persistHistory) {
      void saveMessageHistory(this.#messages);
    }
  }

  /**
   * Apply a checkpoint and update the message history
   * This will discard messages beyond the checkpoint
   *
   * @param checkpointId The ID of the checkpoint to apply
   * @returns True if the checkpoint was applied successfully, false otherwise
   */
  async applyCheckpoint(checkpointId: string): Promise<boolean> {
    try {
      // Apply the checkpoint to the filesystem
      await applyCheckpoint(checkpointId);

      // Update message history to discard messages beyond the checkpoint
      const checkpointIndex = this.#messages.findIndex(
        (msg) => msg.checkpointId === checkpointId,
      );

      if (checkpointIndex !== -1) {
        // Keep messages up to but excluding the checkpoint message
        this.#messages = this.#messages.slice(0, checkpointIndex);

        // Save updated message history if enabled
        if (this.#persistHistory) {
          await saveMessageHistory(this.#messages);
        }
      }

      return true;
    } catch (error) {
      console.error(`Error applying checkpoint: ${formatError(error)}`);
      return false;
    }
  }

  async #executeToolCall(toolCall: {
    name: string;
    parameters: Record<string, unknown>;
    options: { signal?: AbortSignal };
  }): Promise<string> {
<<<<<<< HEAD
    // Check if task has been cancelled
    if (!this._isTaskRunning) {
      return "Task was cancelled";
    }

    const tool = await this.mcpServerManager.getTool(toolCall.name);
=======
    const tool = this.#mcpServerManager.getTool(toolCall.name);
>>>>>>> 65e370ca
    if (!tool) {
      return `Error: Tool '${toolCall.name}' not found`;
    }

    // Signal that we are about to wait for approval
    if (this._currentStreamHandler?.onApprovalPending) {
      this._currentStreamHandler.onApprovalPending(tool.name);
    }

    const approved = await this.handleToolApproval();
    console.log(`Tool call approved: ${approved}`);
    if (!approved) {
      return "Tool call rejected by user";
    }

    if (tool.name === "run_terminal_cmd") {
      toolCall.parameters.requireUserApproval = false;
    }

    try {
      // TODO: support abort signal in tool execution
      return await tool.execute(toolCall.parameters);
    } catch (error) {
      return `Error executing tool '${toolCall.name}': ${formatError(error)}`;
    }
  }

  /**
   * Formats a message for the Anthropic API, converting content to blocks and adding cache control
   * for incremental caching of conversation history.
   *
   * @param message - The extended message parameter
   * @param isLastMessage - Whether this is the last message in the turn
   * @returns A clean message parameter for the Anthropic API
   */
  #formatMessageForApi(
    message: Message,
    isLastMessage: boolean,
  ): Anthropic.MessageParam {
    // Destructure to get only the standard fields
    const { role, content } = message;

    // For string content, convert to array format
    let contentArray = typeof content === "string"
      ? [{ type: "text" as const, text: content } as Anthropic.TextBlockParam]
      : content; // Use original array for non-last messages

    // Add cache control to the last block of the last message
    if (isLastMessage && this.#enablePromptCaching && contentArray.length > 0) {
      // Only create new array for the last message to avoid mutating the original array
      contentArray = [
        ...contentArray.slice(0, -1), // Keep all but the last block
        // inject cache control to the last block
        // refer to https://docs.anthropic.com/en/docs/build-with-claude/prompt-caching#continuing-a-multi-turn-conversation
        {
          ...contentArray[contentArray.length - 1],
          cache_control: { type: "ephemeral" },
        } as Anthropic.ContentBlockParam,
      ];
    }

    return { role, content: contentArray };
  }

  /**
   * Atomically checks if a task is running and sets the flag if it's not
   * This is a critical section that must be executed synchronously (not async)
   * to ensure atomic "check-and-set" semantics
   *
   * This method should only be called by runTaskWithStreaming
   *
   * @returns true if the flag was successfully set (no task was running),
   *          false if a task is already running
   */
  #checkAndSetTaskRunning(): boolean {
    // This critical section is atomic because JavaScript is single-threaded
    // and this method contains no async operations
    if (this.#isTaskRunning) {
      return false;
    }

    // Set the flag
    this.#isTaskRunning = true;
    return true;
  }

  /**
   * Run a task with real time progress updates
   *
   * This method provides real-time streaming of incremental content updates as they're generated,
   * allowing for character-by-character updates as Claude produces them. This enables
   * a more responsive user experience with immediate feedback.
   *
   * Image handling:
   * - Images are passed as an array of base64-encoded data with proper MIME types
   * - Each image should follow Claude's format: { type: "image", source: { type: "base64", media_type: string, data: string } }
   * - Images are automatically included in the message content along with the text
   * - The API will optimize images to stay within Claude's token limits
   *
   * Streaming behavior:
   * - Content is streamed in real-time as it's generated
   * - Tool usage is streamed as tools are invoked
   * - Complete messages are delivered when available
   * - Errors and code fixes are handled automatically
   *
   * Cancellation:
   * - Tasks can be cancelled at any time using cancelTask()
   * - Cancellation will properly clean up resources and stop API requests
   * - StreamHandler will be notified of cancellation via onCancelled
   *
   * @param taskDescription The text description of the task to perform
   * @param streamHandler Handler for real-time content updates and complete messages
   * @param imageAttachments Optional array of image attachments in Claude's format
   * @param options Additional options:
   *   - maxIterations: Maximum number of iterations to run (default: 25)
   *   - signal: AbortSignal for cancellation from the caller
   * @returns Array of messages after task completion, or return as is if cancelled
   * @throws {TaskConcurrencyError} If a task is already running
   */
  async runTaskWithStreaming(
    taskDescription: string,
    streamHandler?: StreamHandler,
    imageAttachments?: ImageAttachment[],
    options?: {
      maxIterations?: number;
      signal?: AbortSignal;
    },
  ): Promise<Message[]> {
    // Use default maxIterations if not provided
    const maxIterations = options?.maxIterations ?? DEFAULT_MAX_ITERATIONS;
    if (!this.#checkAndSetTaskRunning()) {
      throw new TaskConcurrencyError(
        "Cannot run multiple tasks concurrently. A task is already running.",
      );
    }

    const timeoutController = new AbortController();

    // Create a composite signal that aborts if either the caller's signal or our timeout signal aborts
    const mergedSignal = options?.signal
      ? AbortSignal.any([options.signal, timeoutController.signal])
      : timeoutController.signal;

    // Set up task timeout if enabled
    let timeoutId: number | null = null;
    if (this.#taskTimeoutMs > 0) {
      timeoutId = setTimeout(
        () => {
          console.log(`🕒 Task timed out after ${this.#taskTimeoutMs}ms`);
          timeoutController.abort();
        },
        this.#taskTimeoutMs,
      );
    }

    try {
      // Ensure system prompt is initialized
      if (!this.#system.length) {
        await this.init();
      }

      let iterations = 0;

      // Always create a checkpoint before executing the task
      const checkpointName = `Before task: ${taskDescription.substring(0, 50)}${
        taskDescription.length > 50 ? "..." : ""
      }`;
      const checkpointId = await createCheckpoint(checkpointName);
      const checkpoint = checkpointId
        ? await getCheckpointDetails(checkpointId)
        : undefined;

      // Prepare message content
      const imageBlocks = imageAttachments
        ? imageAttachments.map((img) => {
          return {
            type: "image",
            source: img.source,
          } as Anthropic.ImageBlockParam;
        })
        : [];

      const messageContent: Anthropic.ContentBlockParam[] = [
        ...imageBlocks,
        {
          type: "text",
          text: `<user_query>\n${taskDescription}\n</user_query>`,
        } as Anthropic.TextBlockParam,
      ];

      // Add user message with checkpoint reference
      const userMessage: Message = {
        role: "user",
        content: messageContent,
        checkpointId,
        checkpoint,
        timestamp: new Date(), // current timestamp
      };
      this.#messages.push(userMessage);
      streamHandler?.onMessage?.(userMessage);

      const toolCalls = Array.from(
        this.#mcpServerManager.getAllTools().values(),
      ).map(
        (tool, index, tools): Anthropic.ToolUnion => ({
          name: tool.name,
          description: tool.description,
          input_schema: tool.parameters,
          // Only add cache control to the last tool as it acts as a breakpoint
          ...(this.#enablePromptCaching &&
            index === tools.length - 1 && {
            cache_control: { type: "ephemeral" },
          }),
        }),
      );

      while (iterations < maxIterations) {
        // Check for abort signal early
        if (mergedSignal.aborted) {
          throw new AbortError("Task aborted");
        }
        let isFirstChunk = true;
        let currentToolName: string | null = null;

        // Create a stream with event handlers and pass the composite abort signal for cancellation
        const stream = this.#client.messages
          .stream({
            model: this.#model,
            max_tokens: this.#maxTokens,
            system: this.#system,
            messages: this.#messages.map((msg: Message, index: number) =>
              this.#formatMessageForApi(
                msg,
                index === this.#messages.length - 1,
              )
            ),
            tools: toolCalls,
            ...(this.#userId && { metadata: { user_id: this.#userId } }),
          }, { signal: mergedSignal })
          .on("text", (textDelta) => {
            // Call stream handler for content
            if (streamHandler?.onContent && textDelta) {
              streamHandler.onContent(textDelta, isFirstChunk);
              isFirstChunk = false;
            }
          })
          .on("streamEvent", (event: Anthropic.MessageStreamEvent) => {
            // Detect tool use at the start of a content block
            if (
              event.type === "content_block_start" &&
              event.content_block?.type === "tool_use" &&
              streamHandler?.onToolUse
            ) {
              // Store the tool name for subsequent inputJson events
              currentToolName = event.content_block.name;
              // Send the initial tool use notification with the tool name
              streamHandler.onToolUse(currentToolName, "");
            }
          })
          .on("inputJson", (partialJson) => {
            // Send updates whenever we have new partial JSON for a tool
            if (partialJson && streamHandler?.onToolUse && currentToolName) {
              streamHandler.onToolUse(currentToolName, partialJson);
            }
          });

        // Wait for the final message
        const finalMessage = await stream.finalMessage();

        // Create the assistant message using the complete content from finalMessage
        const assistantMessage: Message = {
          role: "assistant",
          content: finalMessage.content,
          timestamp: new Date(),
        };
        this.#messages.push(assistantMessage);
        streamHandler?.onMessage?.(assistantMessage);

        // Check for cancellation
        if (mergedSignal.aborted) {
          throw new AbortError("Task aborted");
        }

        // Process tool calls if any
        if (finalMessage.stop_reason === "tool_use") {
          // Execute tool calls
          for (const block of finalMessage.content) {
            if (block.type === "tool_use") {
              const result = await this.#executeToolCall({
                name: block.name,
                parameters: block.input as Record<string, unknown>,
                options: { signal: mergedSignal },
              });

              // Add tool response
              const toolMessage: Message = {
                role: "user",
                content: [
                  {
                    type: "tool_result",
                    tool_use_id: block.id,
                    content: result,
                  } as Anthropic.ToolResultBlockParam,
                ],
                timestamp: new Date(),
              };
              this.#messages.push(toolMessage);
              streamHandler?.onMessage?.(toolMessage);
            }
          }
        } else if (finalMessage.stop_reason === "max_tokens") {
          // auto continue
          const continueMessage: Message = {
            role: "user",
            content: "Continue",
            timestamp: new Date(),
          };
          this.#messages.push(continueMessage);
          streamHandler?.onMessage?.(continueMessage);
        } else {
          // Check for code errors if enabled and this is the end of the conversation
          if (this.#autoErrorCheck) {
            const errors = await detectErrors({ signal: mergedSignal });
            if (errors) {
              console.log(
                "\n🔍 Detected code errors. Asking the agent to fix them...",
              );

              // Add errors as a user message
              const errorMessage: Message = {
                role: "user",
                content:
                  `I noticed some errors in the code. Please fix these issues:\n\n${errors}\n\nPlease explain what was wrong and how you fixed it.`,
                timestamp: new Date(),
              };
              this.#messages.push(errorMessage);
              streamHandler?.onMessage?.(errorMessage);

              // Continue the loop to let the agent fix the errors
              iterations++;
              continue;
            }
          }

          // No errors or error check disabled, exit the loop
          break;
        }

        iterations++;
      }

      // Save updated message history if enabled
      if (this.#persistHistory) {
        await saveMessageHistory(this.#messages);
      }

      return this.messages;
    } catch (error) {
      if (isAbortError(error)) {
        console.log(formatError(error));
        console.log("🛑 Task aborted.");

        streamHandler?.onCancelled?.(
          options?.signal?.aborted ? "user" : "timeout",
        );

        if (this.#persistHistory) {
          await saveMessageHistory(this.#messages);
        }

        return this.messages;
      }

      console.error(formatError(error));

      throw error;
    } finally {
      // Clean up resources
      this.#isTaskRunning = false;

      // Clear task timeout if it exists
      if (timeoutId !== null) {
        clearTimeout(timeoutId);
      }
    }
  }
}<|MERGE_RESOLUTION|>--- conflicted
+++ resolved
@@ -103,20 +103,6 @@
 }
 
 export class ZypherAgent {
-<<<<<<< HEAD
-  private readonly client: Anthropic;
-  private system: Anthropic.TextBlockParam[];
-  private readonly maxTokens: number;
-  private _messages: Message[];
-  private readonly persistHistory: boolean;
-  private readonly autoErrorCheck: boolean;
-  private readonly enablePromptCaching: boolean;
-  private readonly userId?: string;
-  private readonly _model: string;
-  private readonly mcpServerManager: McpServerManager;
-  private readonly _taskTimeoutMs: number;
-  private readonly handleToolApproval: () => Promise<boolean>;
-=======
   readonly #client: Anthropic;
   readonly #maxTokens: number;
   readonly #persistHistory: boolean;
@@ -126,10 +112,10 @@
   readonly #model: string;
   readonly #mcpServerManager: McpServerManager;
   readonly #taskTimeoutMs: number;
+  readonly #handleToolApproval: () => Promise<boolean>;
 
   #messages: Message[];
   #system: Anthropic.TextBlockParam[];
->>>>>>> 65e370ca
 
   // Task execution state
   #isTaskRunning: boolean = false;
@@ -163,12 +149,8 @@
     this.#model = config.model ?? DEFAULT_MODEL;
     this.#mcpServerManager = mcpServerManager;
     // Default timeout is 5 minutes, 0 = disabled
-<<<<<<< HEAD
-    this._taskTimeoutMs = config.taskTimeoutMs ?? 300000;
-    this.handleToolApproval = handleToolApproval;
-=======
     this.#taskTimeoutMs = config.taskTimeoutMs ?? 300000;
->>>>>>> 65e370ca
+    this.#handleToolApproval = handleToolApproval()
   }
 
   async init(): Promise<void> {
@@ -272,16 +254,7 @@
     parameters: Record<string, unknown>;
     options: { signal?: AbortSignal };
   }): Promise<string> {
-<<<<<<< HEAD
-    // Check if task has been cancelled
-    if (!this._isTaskRunning) {
-      return "Task was cancelled";
-    }
-
-    const tool = await this.mcpServerManager.getTool(toolCall.name);
-=======
     const tool = this.#mcpServerManager.getTool(toolCall.name);
->>>>>>> 65e370ca
     if (!tool) {
       return `Error: Tool '${toolCall.name}' not found`;
     }
