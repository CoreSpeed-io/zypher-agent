// Tell TypeScript and the package to use the global fetch instead of node-fetch.
// Note, despite the name, this does not add any polyfills, but expects them to be provided if needed.
//
// node-fetch does not support HTTP/2, SSE suffer from hanging issue when using HTTP/1.1.
// To provide a better experience (faster responses from the Anthropic API), we MUST use the global fetch for HTTP/2.
import "@anthropic-ai/sdk/shims/web";
import {
  AbortError,
  formatError,
  getCurrentUserInfo,
  isAbortError,
  loadMessageHistory,
  saveMessageHistory,
} from "./utils/mod.ts";
import { detectErrors } from "./errorDetection/mod.ts";
import { getSystemPrompt } from "./prompt.ts";
import {
  applyCheckpoint,
  createCheckpoint,
  getCheckpointDetails,
} from "./checkpoints.ts";
import {
  type ContentBlock,
  isFileAttachment,
  type Message,
} from "./message.ts";
import { McpServerManager } from "./mcp/McpServerManager.ts";
import { Anthropic } from "@anthropic-ai/sdk";
import type { StorageService } from "./storage/StorageService.ts";

/**
 * Custom error class for task concurrency issues
 * Thrown when attempting to run a new task while another task is already running
 */
export class TaskConcurrencyError extends Error {
  constructor(message: string) {
    super(message);
    this.name = "TaskConcurrencyError";
  }
}

const DEFAULT_MODEL = "claude-3-7-sonnet-20250219";
const DEFAULT_MAX_TOKENS = 8192;
const DEFAULT_MAX_ITERATIONS = 25;

/**
 * Handler for streaming content and events
 */
export interface StreamHandler {
  /**
   * Called when new content is streamed
   * @param content The text content being streamed
   * @param isFirstChunk Whether this is the first chunk of content
   */
  onContent?: (content: string, isFirstChunk: boolean) => void;

  /**
   * Called when a complete message is available
   * @param message The complete message that was just processed
   */
  onMessage?: (message: Message) => void;

  /**
   * Called when tool use updates are available
   * @param name Tool name being used
   * @param partialInput Partial input data (JSON string fragment)
   */
  onToolUse?: (name: string, partialInput: string) => void;

  /**
   * Called when a task is cancelled
   * @param reason The reason for cancellation
   */
  onCancelled?: (reason: "user" | "timeout") => void;
}

export type FileId = string;

export const SUPPORTED_FILE_TYPES = [
  "image/jpeg",
  "image/png",
  "image/gif",
  "image/webp",
] as const;

export type SupportedFileTypes = typeof SUPPORTED_FILE_TYPES[number];

export function isFileTypeSupported(type: string): type is SupportedFileTypes {
  return SUPPORTED_FILE_TYPES.includes(type as SupportedFileTypes);
}

export interface ZypherAgentConfig {
  anthropicApiKey?: string;
  /** Base URL for the Anthropic API. Defaults to Anthropic's production API. */
  baseUrl?: string;
  model?: string;
  maxTokens?: number;
  /** Whether to load and save message history. Defaults to true. */
  persistHistory?: boolean;
  /** Whether to automatically check for code errors. Defaults to true. */
  autoErrorCheck?: boolean;
  /** Whether to enable prompt caching. Defaults to true. */
  enablePromptCaching?: boolean;
  /** Unique identifier for tracking user-specific usage history */
  userId?: string;
  /** Maximum allowed time for a task in milliseconds before it's automatically cancelled. Default is 1 minute (60000ms). Set to 0 to disable. */
  taskTimeoutMs?: number;
}

export class ZypherAgent {
<<<<<<< HEAD
  private readonly client: Anthropic;
  private system: Anthropic.TextBlockParam[];
  private readonly maxTokens: number;
  private _messages: Message[];
  private readonly persistHistory: boolean;
  private readonly autoErrorCheck: boolean;
  private readonly enablePromptCaching: boolean;
  private readonly userId?: string;
  private readonly _model: string;
  private readonly mcpServerManager: McpServerManager;
  private readonly _taskTimeoutMs: number;
  private readonly storageService?: StorageService;
=======
  readonly #client: Anthropic;
  readonly #maxTokens: number;
  readonly #persistHistory: boolean;
  readonly #autoErrorCheck: boolean;
  readonly #enablePromptCaching: boolean;
  readonly #userId?: string;
  readonly #model: string;
  readonly #mcpServerManager: McpServerManager;
  readonly #taskTimeoutMs: number;

  #messages: Message[];
  #system: Anthropic.TextBlockParam[];
>>>>>>> 65e370ca

  // Task execution state
  #isTaskRunning: boolean = false;

  constructor(
    config: ZypherAgentConfig = {},
    mcpServerManager: McpServerManager,
    storageService?: StorageService,
  ) {
    const apiKey = config.anthropicApiKey ?? Deno.env.get("ANTHROPIC_API_KEY");
    if (!apiKey) {
      throw new Error(
        "API key is required. Provide it in config or set ANTHROPIC_API_KEY environment variable.",
      );
    }

    const baseUrl = config.baseUrl ?? Deno.env.get("ANTHROPIC_BASE_URL");
    const userId = config.userId ?? Deno.env.get("ZYPHER_USER_ID");

    this.#client = new Anthropic({
      apiKey,
      ...(baseUrl && { baseURL: baseUrl }),
    });
<<<<<<< HEAD
    this._messages = [];
    this.system = []; // Will be initialized in init()
    this.maxTokens = config.maxTokens ?? DEFAULT_MAX_TOKENS;
    this.persistHistory = config.persistHistory ?? true;
    this.autoErrorCheck = config.autoErrorCheck ?? true;
    this.enablePromptCaching = config.enablePromptCaching ?? true;
    this.userId = userId;
    this._model = config.model ?? DEFAULT_MODEL;
    this.mcpServerManager = mcpServerManager;
    this.storageService = storageService;
=======
    this.#messages = [];
    this.#system = []; // Will be initialized in init()
    this.#maxTokens = config.maxTokens ?? DEFAULT_MAX_TOKENS;
    this.#persistHistory = config.persistHistory ?? true;
    this.#autoErrorCheck = config.autoErrorCheck ?? true;
    this.#enablePromptCaching = config.enablePromptCaching ?? true;
    this.#userId = userId;
    this.#model = config.model ?? DEFAULT_MODEL;
    this.#mcpServerManager = mcpServerManager;
>>>>>>> 65e370ca
    // Default timeout is 5 minutes, 0 = disabled
    this.#taskTimeoutMs = config.taskTimeoutMs ?? 300000;
  }

  async init(): Promise<void> {
    const userInfo = getCurrentUserInfo();
    const systemPromptText = await getSystemPrompt(userInfo);
    // Convert system prompt to content blocks
    // cache the main system prompt as it's large and reusable
    this.#system = [
      {
        type: "text",
        text: systemPromptText,
        ...(this.#enablePromptCaching && {
          cache_control: { type: "ephemeral" },
        }),
      },
    ];

    // Load message history if enabled
    if (this.#persistHistory) {
      this.#messages = await loadMessageHistory();
    }
  }

  /**
   * Get all messages from the agent's history
   * @returns Array of messages
   */
  get messages(): Message[] {
    return [...this.#messages];
  }

  /**
   * Get the current model being used by the agent
   */
  get model(): string {
    return this.#model;
  }

  /**
   * Get the configured task timeout in milliseconds
   */
  get taskTimeoutMs(): number {
    return this.#taskTimeoutMs;
  }

  /**
   * Check if a task is currently running
   */
  get isTaskRunning(): boolean {
    return this.#isTaskRunning;
  }

  /**
   * Clear all messages from the agent's history
   */
  clearMessages(): void {
    this.#messages = [];

    // Save updated message history if enabled
    if (this.#persistHistory) {
      void saveMessageHistory(this.#messages);
    }
  }

  /**
   * Apply a checkpoint and update the message history
   * This will discard messages beyond the checkpoint
   *
   * @param checkpointId The ID of the checkpoint to apply
   * @returns True if the checkpoint was applied successfully, false otherwise
   */
  async applyCheckpoint(checkpointId: string): Promise<boolean> {
    try {
      // Apply the checkpoint to the filesystem
      await applyCheckpoint(checkpointId);

      // Update message history to discard messages beyond the checkpoint
      const checkpointIndex = this.#messages.findIndex(
        (msg) => msg.checkpointId === checkpointId,
      );

      if (checkpointIndex !== -1) {
        // Keep messages up to but excluding the checkpoint message
        this.#messages = this.#messages.slice(0, checkpointIndex);

        // Save updated message history if enabled
        if (this.#persistHistory) {
          await saveMessageHistory(this.#messages);
        }
      }

      return true;
    } catch (error) {
      console.error(`Error applying checkpoint: ${formatError(error)}`);
      return false;
    }
  }

  async #executeToolCall(toolCall: {
    name: string;
    parameters: Record<string, unknown>;
    options: { signal?: AbortSignal };
  }): Promise<string> {
    const tool = this.#mcpServerManager.getTool(toolCall.name);
    if (!tool) {
      return `Error: Tool '${toolCall.name}' not found`;
    }

    try {
      // TODO: support abort signal in tool execution
      return await tool.execute(toolCall.parameters);
    } catch (error) {
      return `Error executing tool '${toolCall.name}': ${formatError(error)}`;
    }
  }

  /**
   * Formats a message for the Anthropic API, converting content to blocks and adding cache control
   * for incremental caching of conversation history.
   *
   * @param message - The extended message parameter
   * @param isLastMessage - Whether this is the last message in the turn
   * @returns A clean message parameter for the Anthropic API
   */
<<<<<<< HEAD
  private async formatMessageForApi(
    message: Message,
    isLastMessage: boolean,
  ): Promise<Anthropic.MessageParam> {
=======
  #formatMessageForApi(
    message: Message,
    isLastMessage: boolean,
  ): Anthropic.MessageParam {
    // Destructure to get only the standard fields
>>>>>>> 65e370ca
    const { role, content } = message;

    // For string content, convert to array format
    let contentArray = typeof content === "string"
      ? [{ type: "text" as const, text: content } as Anthropic.TextBlockParam]
      : (
        await Promise.all(
          content.map(async (block) => {
            if (isFileAttachment(block)) {
              if (!this.storageService) {
                // skip attachment if storage service is not configured
                console.warn(
                  "Skipping file attachment as storage service is not configured.",
                );
                return null;
              }

              const metadata = await this.storageService.getFileMetadata(
                block.fileId,
              );
              if (!metadata) {
                // file not found, it might have been expired and deleted
                console.warn(
                  `Skipping file attachment as file not found or expired. File ID: ${block.fileId}`,
                );
                return null;
              }

              const signedUrl = await this.storageService.getSignedUrl(
                block.fileId,
              );
              if (!signedUrl) {
                // file not found, it might have been expired and deleted
                console.warn(
                  `Skipping file attachment as file not found or expired. File ID: ${block.fileId}`,
                );
                return null;
              }

              if (!isFileTypeSupported(metadata.contentType)) {
                console.warn(
                  `Skipping file attachment as file is not an image. File type must be one of ${
                    SUPPORTED_FILE_TYPES.join(", ")
                  }. File ID: ${block.fileId}`,
                );
                return null;
              }

              return {
                type: "image" as const, // TODO: hard code as image for now as we only support image files
                source: {
                  type: "url" as const,
                  media_type: metadata.contentType,
                  url: signedUrl,
                },
              } as Anthropic.ImageBlockParam;
            }
            return block;
          }),
        )
      )
        .filter((block): block is Anthropic.ContentBlockParam =>
          block !== null
        );

    // Add cache control to the last block of the last message
    if (isLastMessage && this.#enablePromptCaching && contentArray.length > 0) {
      // Only create new array for the last message to avoid mutating the original array
      contentArray = [
        ...contentArray.slice(0, -1), // Keep all but the last block
        // inject cache control to the last block
        // refer to https://docs.anthropic.com/en/docs/build-with-claude/prompt-caching#continuing-a-multi-turn-conversation
        {
          ...contentArray[contentArray.length - 1],
          cache_control: { type: "ephemeral" },
        } as Anthropic.ContentBlockParam,
      ];
    }

    return { role, content: contentArray };
  }

  /**
   * Atomically checks if a task is running and sets the flag if it's not
   * This is a critical section that must be executed synchronously (not async)
   * to ensure atomic "check-and-set" semantics
   *
   * This method should only be called by runTaskWithStreaming
   *
   * @returns true if the flag was successfully set (no task was running),
   *          false if a task is already running
   */
  #checkAndSetTaskRunning(): boolean {
    // This critical section is atomic because JavaScript is single-threaded
    // and this method contains no async operations
    if (this.#isTaskRunning) {
      return false;
    }

    // Set the flag
    this.#isTaskRunning = true;
    return true;
  }

  /**
   * Run a task with real time progress updates
   *
   * This method provides real-time streaming of incremental content updates as they're generated,
   * allowing for character-by-character updates as Claude produces them. This enables
   * a more responsive user experience with immediate feedback.
   *
<<<<<<< HEAD
   * In contrast to runTaskLoop, this method:
   * - Streams individual text fragments as they become available (not just complete messages)
   * - Provides real-time updates via onContent callback
   * - Still delivers complete messages via onMessage when they're done
=======
   * Image handling:
   * - Images are passed as an array of base64-encoded data with proper MIME types
   * - Each image should follow Claude's format: { type: "image", source: { type: "base64", media_type: string, data: string } }
   * - Images are automatically included in the message content along with the text
   * - The API will optimize images to stay within Claude's token limits
>>>>>>> 65e370ca
   *
   * Streaming behavior:
   * - Content is streamed in real-time as it's generated
   * - Tool usage is streamed as tools are invoked
   * - Complete messages are delivered when available
   * - Errors and code fixes are handled automatically
   *
   * Cancellation:
   * - Tasks can be cancelled at any time using cancelTask()
   * - Cancellation will properly clean up resources and stop API requests
   * - StreamHandler will be notified of cancellation via onCancelled
   *
   * @param taskDescription The text description of the task to perform
   * @param streamHandler Handler for real-time content updates and complete messages
<<<<<<< HEAD
   * @param fileAttachments Optional array of file attachments
   * @param maxIterations Maximum number of iterations to run (default: 25)
=======
   * @param imageAttachments Optional array of image attachments in Claude's format
   * @param options Additional options:
   *   - maxIterations: Maximum number of iterations to run (default: 25)
   *   - signal: AbortSignal for cancellation from the caller
>>>>>>> 65e370ca
   * @returns Array of messages after task completion, or return as is if cancelled
   * @throws {TaskConcurrencyError} If a task is already running
   */
  async runTaskWithStreaming(
    taskDescription: string,
    streamHandler?: StreamHandler,
<<<<<<< HEAD
    fileAttachments?: FileId[],
    maxIterations = 25,
=======
    imageAttachments?: ImageAttachment[],
    options?: {
      maxIterations?: number;
      signal?: AbortSignal;
    },
>>>>>>> 65e370ca
  ): Promise<Message[]> {
    // Use default maxIterations if not provided
    const maxIterations = options?.maxIterations ?? DEFAULT_MAX_ITERATIONS;
    if (!this.#checkAndSetTaskRunning()) {
      throw new TaskConcurrencyError(
        "Cannot run multiple tasks concurrently. A task is already running.",
      );
    }

    const timeoutController = new AbortController();

    // Create a composite signal that aborts if either the caller's signal or our timeout signal aborts
    const mergedSignal = options?.signal
      ? AbortSignal.any([options.signal, timeoutController.signal])
      : timeoutController.signal;

    // Set up task timeout if enabled
    let timeoutId: number | null = null;
    if (this.#taskTimeoutMs > 0) {
      timeoutId = setTimeout(
        () => {
          console.log(`🕒 Task timed out after ${this.#taskTimeoutMs}ms`);
          timeoutController.abort();
        },
        this.#taskTimeoutMs,
      );
    }

    try {
      // Ensure system prompt is initialized
      if (!this.#system.length) {
        await this.init();
      }

      let iterations = 0;

      // Always create a checkpoint before executing the task
      const checkpointName = `Before task: ${taskDescription.substring(0, 50)}${
        taskDescription.length > 50 ? "..." : ""
      }`;
      const checkpointId = await createCheckpoint(checkpointName);
      const checkpoint = checkpointId
        ? await getCheckpointDetails(checkpointId)
        : undefined;

      const messageContent: ContentBlock[] = [
        ...(fileAttachments
          ? fileAttachments.map((fileId) => ({
            type: "file_attachment" as const,
            fileId,
          }))
          : []),
        {
          type: "text",
          text: `<user_query>\n${taskDescription}\n</user_query>`,
        } as Anthropic.TextBlockParam,
      ];

      // Add user message with checkpoint reference
      const userMessage: Message = {
        role: "user",
        content: messageContent,
        checkpointId,
        checkpoint,
        timestamp: new Date(), // current timestamp
      };
      this.#messages.push(userMessage);
      streamHandler?.onMessage?.(userMessage);

      const toolCalls = Array.from(
        this.#mcpServerManager.getAllTools().values(),
      ).map(
        (tool, index, tools): Anthropic.ToolUnion => ({
          name: tool.name,
          description: tool.description,
          input_schema: tool.parameters,
          // Only add cache control to the last tool as it acts as a breakpoint
          ...(this.#enablePromptCaching &&
            index === tools.length - 1 && {
            cache_control: { type: "ephemeral" },
          }),
        }),
      );

      while (iterations < maxIterations) {
        // Check for abort signal early
        if (mergedSignal.aborted) {
          throw new AbortError("Task aborted");
        }
        let isFirstChunk = true;
        let currentToolName: string | null = null;

        // Create a stream with event handlers and pass the composite abort signal for cancellation
        const stream = this.#client.messages
          .stream({
<<<<<<< HEAD
            model: this._model,
            max_tokens: this.maxTokens,
            system: this.system,
            messages: await Promise.all(
              this._messages.map((msg: Message, index: number) =>
                this.formatMessageForApi(
                  msg,
                  index === this._messages.length - 1,
                )
              ),
=======
            model: this.#model,
            max_tokens: this.#maxTokens,
            system: this.#system,
            messages: this.#messages.map((msg: Message, index: number) =>
              this.#formatMessageForApi(
                msg,
                index === this.#messages.length - 1,
              )
>>>>>>> 65e370ca
            ),
            tools: toolCalls,
            ...(this.#userId && { metadata: { user_id: this.#userId } }),
          }, { signal: mergedSignal })
          .on("text", (textDelta) => {
            // Call stream handler for content
            if (streamHandler?.onContent && textDelta) {
              streamHandler.onContent(textDelta, isFirstChunk);
              isFirstChunk = false;
            }
          })
          .on("streamEvent", (event: Anthropic.MessageStreamEvent) => {
            // Detect tool use at the start of a content block
            if (
              event.type === "content_block_start" &&
              event.content_block?.type === "tool_use" &&
              streamHandler?.onToolUse
            ) {
              // Store the tool name for subsequent inputJson events
              currentToolName = event.content_block.name;
              // Send the initial tool use notification with the tool name
              streamHandler.onToolUse(currentToolName, "");
            }
          })
          .on("inputJson", (partialJson) => {
            // Send updates whenever we have new partial JSON for a tool
            if (partialJson && streamHandler?.onToolUse && currentToolName) {
              streamHandler.onToolUse(currentToolName, partialJson);
            }
          });

        // Wait for the final message
        const finalMessage = await stream.finalMessage();

        // Create the assistant message using the complete content from finalMessage
        const assistantMessage: Message = {
          role: "assistant",
          content: finalMessage.content,
          timestamp: new Date(),
        };
        this.#messages.push(assistantMessage);
        streamHandler?.onMessage?.(assistantMessage);

        // Check for cancellation
        if (mergedSignal.aborted) {
          throw new AbortError("Task aborted");
        }

        // Process tool calls if any
        if (finalMessage.stop_reason === "tool_use") {
          // Execute tool calls
          for (const block of finalMessage.content) {
            if (block.type === "tool_use") {
              const result = await this.#executeToolCall({
                name: block.name,
                parameters: block.input as Record<string, unknown>,
                options: { signal: mergedSignal },
              });

              // Add tool response
              const toolMessage: Message = {
                role: "user",
                content: [
                  {
                    type: "tool_result",
                    tool_use_id: block.id,
                    content: result,
                  } as Anthropic.ToolResultBlockParam,
                ],
                timestamp: new Date(),
              };
              this.#messages.push(toolMessage);
              streamHandler?.onMessage?.(toolMessage);
            }
          }
        } else if (finalMessage.stop_reason === "max_tokens") {
          // auto continue
          const continueMessage: Message = {
            role: "user",
            content: "Continue",
            timestamp: new Date(),
          };
          this.#messages.push(continueMessage);
          streamHandler?.onMessage?.(continueMessage);
        } else {
          // Check for code errors if enabled and this is the end of the conversation
          if (this.#autoErrorCheck) {
            const errors = await detectErrors({ signal: mergedSignal });
            if (errors) {
              console.log(
                "\n🔍 Detected code errors. Asking the agent to fix them...",
              );

              // Add errors as a user message
              const errorMessage: Message = {
                role: "user",
                content:
                  `I noticed some errors in the code. Please fix these issues:\n\n${errors}\n\nPlease explain what was wrong and how you fixed it.`,
                timestamp: new Date(),
              };
              this.#messages.push(errorMessage);
              streamHandler?.onMessage?.(errorMessage);

              // Continue the loop to let the agent fix the errors
              iterations++;
              continue;
            }
          }

          // No errors or error check disabled, exit the loop
          break;
        }

        iterations++;
      }

      // Save updated message history if enabled
      if (this.#persistHistory) {
        await saveMessageHistory(this.#messages);
      }

      return this.messages;
    } catch (error) {
      if (isAbortError(error)) {
        console.log(formatError(error));
        console.log("🛑 Task aborted.");

        streamHandler?.onCancelled?.(
          options?.signal?.aborted ? "user" : "timeout",
        );

        if (this.#persistHistory) {
          await saveMessageHistory(this.#messages);
        }

        return this.messages;
      }

<<<<<<< HEAD
  /**
   * Run a task with the agent (non-streaming version for backward compatibility)
   *
   * This method only provides completed messages, not real-time content updates.
   * It's a compatibility wrapper around runTaskWithStreaming that adapts the older
   * MessageHandler interface to the newer StreamHandler interface.
   *
   * Unlike runTaskWithStreaming, this method:
   * - Does NOT stream individual text fragments as they become available
   * - Only delivers complete messages once they're fully generated
   * - Has no concept of partial content updates
   *
   * For new code that needs real-time content updates, use runTaskWithStreaming directly.
   *
   * @param taskDescription The task description
   * @param messageHandler Handler for complete messages only
   * @param maxIterations Maximum number of iterations to run
   * @returns Array of messages after task completion
   */
  runTaskLoop(
    taskDescription: string,
    messageHandler?: MessageHandler,
    fileAttachments?: FileId[],
    maxIterations = 25,
  ): Promise<Message[]> {
    // Create a streamHandler adapter that delegates to the messageHandler
    let streamHandler: StreamHandler | undefined;

    if (messageHandler) {
      // Create an adapter that forwards messages to the messageHandler
      streamHandler = {
        // We don't need content streaming for backward compatibility
        onMessage: messageHandler,
      };
    }

    // Call the streaming version with our adapter and return its messages
    return this.runTaskWithStreaming(
      taskDescription,
      streamHandler,
      fileAttachments,
      maxIterations,
    );
=======
      console.error(formatError(error));

      throw error;
    } finally {
      // Clean up resources
      this.#isTaskRunning = false;

      // Clear task timeout if it exists
      if (timeoutId !== null) {
        clearTimeout(timeoutId);
      }
    }
>>>>>>> 65e370ca
  }
}<|MERGE_RESOLUTION|>--- conflicted
+++ resolved
@@ -108,20 +108,6 @@
 }
 
 export class ZypherAgent {
-<<<<<<< HEAD
-  private readonly client: Anthropic;
-  private system: Anthropic.TextBlockParam[];
-  private readonly maxTokens: number;
-  private _messages: Message[];
-  private readonly persistHistory: boolean;
-  private readonly autoErrorCheck: boolean;
-  private readonly enablePromptCaching: boolean;
-  private readonly userId?: string;
-  private readonly _model: string;
-  private readonly mcpServerManager: McpServerManager;
-  private readonly _taskTimeoutMs: number;
-  private readonly storageService?: StorageService;
-=======
   readonly #client: Anthropic;
   readonly #maxTokens: number;
   readonly #persistHistory: boolean;
@@ -131,10 +117,10 @@
   readonly #model: string;
   readonly #mcpServerManager: McpServerManager;
   readonly #taskTimeoutMs: number;
+  readonly #storageService?: StorageService;
 
   #messages: Message[];
   #system: Anthropic.TextBlockParam[];
->>>>>>> 65e370ca
 
   // Task execution state
   #isTaskRunning: boolean = false;
@@ -158,18 +144,6 @@
       apiKey,
       ...(baseUrl && { baseURL: baseUrl }),
     });
-<<<<<<< HEAD
-    this._messages = [];
-    this.system = []; // Will be initialized in init()
-    this.maxTokens = config.maxTokens ?? DEFAULT_MAX_TOKENS;
-    this.persistHistory = config.persistHistory ?? true;
-    this.autoErrorCheck = config.autoErrorCheck ?? true;
-    this.enablePromptCaching = config.enablePromptCaching ?? true;
-    this.userId = userId;
-    this._model = config.model ?? DEFAULT_MODEL;
-    this.mcpServerManager = mcpServerManager;
-    this.storageService = storageService;
-=======
     this.#messages = [];
     this.#system = []; // Will be initialized in init()
     this.#maxTokens = config.maxTokens ?? DEFAULT_MAX_TOKENS;
@@ -179,7 +153,7 @@
     this.#userId = userId;
     this.#model = config.model ?? DEFAULT_MODEL;
     this.#mcpServerManager = mcpServerManager;
->>>>>>> 65e370ca
+    this.#storageService = storageService;
     // Default timeout is 5 minutes, 0 = disabled
     this.#taskTimeoutMs = config.taskTimeoutMs ?? 300000;
   }
@@ -306,18 +280,10 @@
    * @param isLastMessage - Whether this is the last message in the turn
    * @returns A clean message parameter for the Anthropic API
    */
-<<<<<<< HEAD
-  private async formatMessageForApi(
+  async #formatMessageForApi(
     message: Message,
     isLastMessage: boolean,
   ): Promise<Anthropic.MessageParam> {
-=======
-  #formatMessageForApi(
-    message: Message,
-    isLastMessage: boolean,
-  ): Anthropic.MessageParam {
-    // Destructure to get only the standard fields
->>>>>>> 65e370ca
     const { role, content } = message;
 
     // For string content, convert to array format
@@ -327,7 +293,7 @@
         await Promise.all(
           content.map(async (block) => {
             if (isFileAttachment(block)) {
-              if (!this.storageService) {
+              if (!this.#storageService) {
                 // skip attachment if storage service is not configured
                 console.warn(
                   "Skipping file attachment as storage service is not configured.",
@@ -335,7 +301,7 @@
                 return null;
               }
 
-              const metadata = await this.storageService.getFileMetadata(
+              const metadata = await this.#storageService.getFileMetadata(
                 block.fileId,
               );
               if (!metadata) {
@@ -346,7 +312,7 @@
                 return null;
               }
 
-              const signedUrl = await this.storageService.getSignedUrl(
+              const signedUrl = await this.#storageService.getSignedUrl(
                 block.fileId,
               );
               if (!signedUrl) {
@@ -429,18 +395,17 @@
    * allowing for character-by-character updates as Claude produces them. This enables
    * a more responsive user experience with immediate feedback.
    *
-<<<<<<< HEAD
    * In contrast to runTaskLoop, this method:
    * - Streams individual text fragments as they become available (not just complete messages)
    * - Provides real-time updates via onContent callback
    * - Still delivers complete messages via onMessage when they're done
-=======
+   * - Supports image attachments in Claude's native format
+   *
    * Image handling:
    * - Images are passed as an array of base64-encoded data with proper MIME types
    * - Each image should follow Claude's format: { type: "image", source: { type: "base64", media_type: string, data: string } }
    * - Images are automatically included in the message content along with the text
    * - The API will optimize images to stay within Claude's token limits
->>>>>>> 65e370ca
    *
    * Streaming behavior:
    * - Content is streamed in real-time as it's generated
@@ -455,31 +420,21 @@
    *
    * @param taskDescription The text description of the task to perform
    * @param streamHandler Handler for real-time content updates and complete messages
-<<<<<<< HEAD
    * @param fileAttachments Optional array of file attachments
-   * @param maxIterations Maximum number of iterations to run (default: 25)
-=======
-   * @param imageAttachments Optional array of image attachments in Claude's format
    * @param options Additional options:
    *   - maxIterations: Maximum number of iterations to run (default: 25)
    *   - signal: AbortSignal for cancellation from the caller
->>>>>>> 65e370ca
    * @returns Array of messages after task completion, or return as is if cancelled
    * @throws {TaskConcurrencyError} If a task is already running
    */
   async runTaskWithStreaming(
     taskDescription: string,
     streamHandler?: StreamHandler,
-<<<<<<< HEAD
     fileAttachments?: FileId[],
-    maxIterations = 25,
-=======
-    imageAttachments?: ImageAttachment[],
     options?: {
       maxIterations?: number;
       signal?: AbortSignal;
     },
->>>>>>> 65e370ca
   ): Promise<Message[]> {
     // Use default maxIterations if not provided
     const maxIterations = options?.maxIterations ?? DEFAULT_MAX_ITERATIONS;
@@ -575,27 +530,16 @@
         // Create a stream with event handlers and pass the composite abort signal for cancellation
         const stream = this.#client.messages
           .stream({
-<<<<<<< HEAD
-            model: this._model,
-            max_tokens: this.maxTokens,
-            system: this.system,
-            messages: await Promise.all(
-              this._messages.map((msg: Message, index: number) =>
-                this.formatMessageForApi(
-                  msg,
-                  index === this._messages.length - 1,
-                )
-              ),
-=======
             model: this.#model,
             max_tokens: this.#maxTokens,
             system: this.#system,
-            messages: this.#messages.map((msg: Message, index: number) =>
-              this.#formatMessageForApi(
-                msg,
-                index === this.#messages.length - 1,
-              )
->>>>>>> 65e370ca
+            messages: await Promise.all(
+              this.#messages.map((msg: Message, index: number) =>
+                this.#formatMessageForApi(
+                  msg,
+                  index === this.#messages.length - 1,
+                )
+              ),
             ),
             tools: toolCalls,
             ...(this.#userId && { metadata: { user_id: this.#userId } }),
@@ -734,51 +678,6 @@
         return this.messages;
       }
 
-<<<<<<< HEAD
-  /**
-   * Run a task with the agent (non-streaming version for backward compatibility)
-   *
-   * This method only provides completed messages, not real-time content updates.
-   * It's a compatibility wrapper around runTaskWithStreaming that adapts the older
-   * MessageHandler interface to the newer StreamHandler interface.
-   *
-   * Unlike runTaskWithStreaming, this method:
-   * - Does NOT stream individual text fragments as they become available
-   * - Only delivers complete messages once they're fully generated
-   * - Has no concept of partial content updates
-   *
-   * For new code that needs real-time content updates, use runTaskWithStreaming directly.
-   *
-   * @param taskDescription The task description
-   * @param messageHandler Handler for complete messages only
-   * @param maxIterations Maximum number of iterations to run
-   * @returns Array of messages after task completion
-   */
-  runTaskLoop(
-    taskDescription: string,
-    messageHandler?: MessageHandler,
-    fileAttachments?: FileId[],
-    maxIterations = 25,
-  ): Promise<Message[]> {
-    // Create a streamHandler adapter that delegates to the messageHandler
-    let streamHandler: StreamHandler | undefined;
-
-    if (messageHandler) {
-      // Create an adapter that forwards messages to the messageHandler
-      streamHandler = {
-        // We don't need content streaming for backward compatibility
-        onMessage: messageHandler,
-      };
-    }
-
-    // Call the streaming version with our adapter and return its messages
-    return this.runTaskWithStreaming(
-      taskDescription,
-      streamHandler,
-      fileAttachments,
-      maxIterations,
-    );
-=======
       console.error(formatError(error));
 
       throw error;
@@ -791,6 +690,5 @@
         clearTimeout(timeoutId);
       }
     }
->>>>>>> 65e370ca
   }
 }