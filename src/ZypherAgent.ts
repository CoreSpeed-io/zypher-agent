import {
  getCurrentUserInfo,
  getZypherDir,
  loadMessageHistory,
  saveMessageHistory,
} from "./utils/mod.ts";
import { getSystemPrompt } from "./prompt.ts";
import {
  applyCheckpoint,
  type Checkpoint,
  createCheckpoint,
  getCheckpointDetails,
} from "./checkpoints.ts";
import type { ContentBlock, FileAttachment, Message } from "./message.ts";
import { McpServerManager } from "./mcp/McpServerManager.ts";
import type { StorageService } from "./storage/StorageService.ts";
import { Completer } from "./utils/mod.ts";
import {
  AbortError,
  formatError,
  isAbortError,
  TaskConcurrencyError,
} from "./error.ts";
import type { ModelProvider } from "./llm/mod.ts";
import { from, type Observable } from "rxjs";
import { eachValueFrom } from "rxjs-for-await";
import {
  type FileAttachmentCacheMap,
  FileAttachmentManager,
} from "./storage/mod.ts";
import {
  LoopDecision,
  LoopInterceptorManager,
  MaxTokensInterceptor,
  ToolExecutionInterceptor,
} from "./loopInterceptors/mod.ts";
import * as path from "@std/path";
import type { Middleware, MiddlewareManager } from "./memory/mod.ts";

export type TaskEvent =
  | TaskTextEvent
  | TaskMessageEvent
  | TaskToolUseEvent
  | TaskToolUseInputEvent
  | TaskCancelledEvent;

/**
 * Event for streaming incremental content updates
 */
export interface TaskTextEvent {
  type: "text";
  content: string;
}

/**
 * Event for a complete message consisting of multiple accumulated text updates
 */
export interface TaskMessageEvent {
  type: "message";
  message: Message;
}

export interface TaskToolUseEvent {
  type: "tool_use";
  toolName: string;
}

export interface TaskToolUseInputEvent {
  type: "tool_use_input";
  toolName: string;
  partialInput: string;
}

export interface TaskCancelledEvent {
  type: "cancelled";
  reason: "user" | "timeout";
}

const DEFAULT_MAX_TOKENS = 8192;
const DEFAULT_MAX_ITERATIONS = 25;

export interface ZypherAgentServices {
  /** Custom MCP server manager. If not provided, a default instance will be created. */
  mcpServerManager?: McpServerManager;
  /** Custom loop interceptor manager. If not provided, a default instance will be created. */
  loopInterceptorManager?: LoopInterceptorManager;
  /** Storage service for file attachments */
  storageService?: StorageService;
}

export interface ZypherAgentConfig {
  maxTokens?: number;
  /** Whether to load and save message history. Defaults to true. */
  persistHistory?: boolean;
  /** Whether to enable checkpointing. Defaults to true. */
  enableCheckpointing?: boolean;
  /** Unique identifier for tracking user-specific usage history */
  userId?: string;
  /** Maximum allowed time for a task in milliseconds before it's automatically cancelled. Default is 1 minute (60000ms). Set to 0 to disable. */
  taskTimeoutMs?: number;
  /** Directory to cache file attachments */
  fileAttachmentCacheDir?: string;
  /** Custom instructions to override the default instructions. */
  customInstructions?: string;
}

export class ZypherAgent {
  readonly #modelProvider: ModelProvider;
  readonly #maxTokens: number;
  readonly #persistHistory: boolean;
  readonly #enableCheckpointing: boolean;
  readonly #userId?: string;
  readonly #mcpServerManager: McpServerManager;
  readonly #taskTimeoutMs: number;
  readonly #storageService?: StorageService;
  readonly #fileAttachmentCacheDir?: string;
  readonly #customInstructions?: string;
  readonly #loopInterceptorManager: LoopInterceptorManager;
  readonly #middlewareManager: MiddlewareManager;

  #fileAttachmentManager?: FileAttachmentManager;

  #messages: Message[];
  #system: string;

  // Task execution state
  #isTaskRunning: boolean = false;
  #taskCompleter: Completer<void> | null = null;

  /**
   * Creates a new ZypherAgent instance
   *
   * @param modelProvider The AI model provider to use for chat completions
   * @param config Configuration options for the agent's behavior
   * @param services External services for the agent. The agent takes ownership of all provided services:
   *   - mcpServerManager: Creates default instance if not provided
   *   - loopInterceptorManager: Creates default with ToolExecutionInterceptor and MaxTokensInterceptor if not provided
   *   - storageService: Optional, no default created - only used if explicitly provided
   */
  constructor(
    modelProvider: ModelProvider,
    config: ZypherAgentConfig = {},
<<<<<<< HEAD
    middlewareManager: MiddlewareManager,
    storageService?: StorageService,
=======
    services: ZypherAgentServices = {},
>>>>>>> 8c5d0a11
  ) {
    const userId = config.userId ?? Deno.env.get("ZYPHER_USER_ID");

    this.#modelProvider = modelProvider;
    this.#messages = [];
    this.#system = ""; // Will be initialized in init()
    this.#maxTokens = config.maxTokens ?? DEFAULT_MAX_TOKENS;
    this.#persistHistory = config.persistHistory ?? true;
    this.#enableCheckpointing = config.enableCheckpointing ?? true;
    this.#userId = userId;

    // Default timeout is 15 minutes, 0 = disabled
    this.#taskTimeoutMs = config.taskTimeoutMs ?? 900000;
    this.#customInstructions = config.customInstructions;
<<<<<<< HEAD
    this.#middlewareManager = middlewareManager;
=======

    this.#mcpServerManager = services.mcpServerManager ??
      new McpServerManager();
    this.#loopInterceptorManager = services.loopInterceptorManager ??
      new LoopInterceptorManager([
        new ToolExecutionInterceptor(this.#mcpServerManager),
        new MaxTokensInterceptor(),
      ]);
    this.#storageService = services.storageService;
>>>>>>> 8c5d0a11
  }

  async init(): Promise<void> {
    await this.#loadSystemPrompt();

    if (this.#storageService) {
      this.#fileAttachmentManager = new FileAttachmentManager(
        this.#storageService,
        this.#fileAttachmentCacheDir ??
          path.join(await getZypherDir(), "cache", "files"),
      );
    }

    // Load message history if enabled
    if (this.#persistHistory) {
      this.#messages = await loadMessageHistory();
    }
  }

  /**
   * Load or reload the system prompt with current custom rules
   * This method reads custom rules from the current working directory
   */
  async #loadSystemPrompt(): Promise<void> {
    const userInfo = getCurrentUserInfo();
    this.#system = await getSystemPrompt(
      userInfo,
      this.#customInstructions,
    );
  }

  /**
   * Get all messages from the agent's history
   * @returns Array of messages
   */
  get messages(): Message[] {
    return [...this.#messages];
  }

  /**
   * Get the configured task timeout in milliseconds
   */
  get taskTimeoutMs(): number {
    return this.#taskTimeoutMs;
  }

  /**
   * Check if a task is currently running
   */
  get isTaskRunning(): boolean {
    return this.#isTaskRunning;
  }

  /**
   * Get the MCP server manager for configuration
   */
  get mcpServerManager(): McpServerManager {
    return this.#mcpServerManager;
  }

  /**
   * Get the loop interceptor manager for configuration
   */
  get loopInterceptorManager(): LoopInterceptorManager {
    return this.#loopInterceptorManager;
  }

  /**
   * Clear all messages from the agent's history
   */
  clearMessages(): void {
    this.#messages = [];

    // Save updated message history if enabled
    if (this.#persistHistory) {
      void saveMessageHistory(this.#messages);
    }
  }

  /**
   * Add a middleware to the agent's middleware manager
   * @param middleware The middleware to add
   */
  addMiddleware(middleware: Middleware): void {
    this.#middlewareManager?.add(middleware);
  }

  /**
   * Set a custom system prompt, replacing the default prompt
   * @param prompt The custom system prompt
   */
  setSystemPrompt(prompt: string): void {
    this.#system = prompt;
  }

  /**
   * Apply a checkpoint and update the message history
   * This will discard messages beyond the checkpoint
   *
   * @param checkpointId The ID of the checkpoint to apply
   * @returns True if the checkpoint was applied successfully, false otherwise
   */
  async applyCheckpoint(checkpointId: string): Promise<boolean> {
    try {
      // Apply the checkpoint to the filesystem
      await applyCheckpoint(checkpointId);

      // Update message history to discard messages beyond the checkpoint
      const checkpointIndex = this.#messages.findIndex(
        (msg) => msg.checkpointId === checkpointId,
      );

      if (checkpointIndex !== -1) {
        // Keep messages up to but excluding the checkpoint message
        this.#messages = this.#messages.slice(0, checkpointIndex);

        // Save updated message history if enabled
        if (this.#persistHistory) {
          await saveMessageHistory(this.#messages);
        }
      }

      return true;
    } catch (error) {
      console.error(`Error applying checkpoint: ${formatError(error)}`);
      return false;
    }
  }

  /**
   * Atomically checks if a task is running and sets the flag if it's not
   * This is a critical section that must be executed synchronously (not async)
   * to ensure atomic "check-and-set" semantics
   *
   * This method should only be called by runTaskWithStreaming
   *
   * @returns true if the flag was successfully set (no task was running),
   *          false if a task is already running
   */
  #checkAndSetTaskRunning(): boolean {
    // This critical section is atomic because JavaScript is single-threaded
    // and this method contains no async operations
    if (this.#isTaskRunning) {
      return false;
    }

    // Set the flag
    this.#isTaskRunning = true;
    return true;
  }

  /**
   * Run a task with real time progress updates
   *
   * This method provides real-time streaming of incremental content updates as they're generated,
   * allowing for character-by-character updates as Claude produces them. This enables
   * a more responsive user experience with immediate feedback.
   *
   * Streaming behavior:
   * - Content is streamed in real-time as it's generated
   * - Tool usage is streamed as tools are invoked
   * - Complete messages are delivered when available
   * - Errors and code fixes are handled automatically
   *
   * @param taskDescription The text description of the task to perform
   * @param streamHandler Handler for real-time content updates and complete messages
   * @param fileAttachments Optional array of file attachments
   * @param options Additional options:
   *   - maxIterations: Maximum number of iterations to run (default: 25)
   *   - signal: AbortSignal for cancellation from the caller
   * @returns Array of messages after task completion, or return as is if cancelled
   * @throws {TaskConcurrencyError} If a task is already running
   */
  runTask(
    taskDescription: string,
    model: string,
    fileAttachments?: FileAttachment[],
    options?: {
      maxIterations?: number;
      signal?: AbortSignal;
    },
  ): Observable<TaskEvent> {
    return from(
      this.#runTaskInternal(taskDescription, model, fileAttachments, options),
    );
  }

  async *#runTaskInternal(
    taskDescription: string,
    model: string,
    fileAttachments?: FileAttachment[],
    options?: {
      maxIterations?: number;
      signal?: AbortSignal;
    },
  ): AsyncGenerator<TaskEvent> {
    // Use default maxIterations if not provided
    const maxIterations = options?.maxIterations ?? DEFAULT_MAX_ITERATIONS;
    if (!this.#checkAndSetTaskRunning()) {
      throw new TaskConcurrencyError(
        "Cannot run multiple tasks concurrently. A task is already running.",
      );
    }

    this.#taskCompleter = new Completer<void>();
    const timeoutController = new AbortController();

    // Create a composite signal that aborts if either the caller's signal or our timeout signal aborts
    const mergedSignal = options?.signal
      ? AbortSignal.any([options.signal, timeoutController.signal])
      : timeoutController.signal;

    // Set up task timeout if enabled
    let timeoutId: number | null = null;
    if (this.#taskTimeoutMs > 0) {
      timeoutId = setTimeout(
        () => {
          console.log(`🕒 Task timed out after ${this.#taskTimeoutMs}ms`);
          timeoutController.abort();
        },
        this.#taskTimeoutMs,
      );
    }

    try {
      // Reload system prompt to get current custom rules from working directory
      await this.#loadSystemPrompt();

      let iterations = 0;

      let checkpointId: string | undefined;
      let checkpoint: Checkpoint | undefined;
      if (this.#enableCheckpointing) {
        const checkpointName = `Before task: ${
          taskDescription.substring(0, 50)
        }${taskDescription.length > 50 ? "..." : ""}`;
        checkpointId = await createCheckpoint(checkpointName);
        checkpoint = await getCheckpointDetails(checkpointId);
      }

      const messageContent: ContentBlock[] = [
        ...(fileAttachments ?? []),
        {
          type: "text" as const,
          text: taskDescription,
        } satisfies ContentBlock,
      ];

      // Add user message with checkpoint reference
      const userMessage: Message = {
        role: "user",
        content: messageContent,
        checkpointId,
        checkpoint,
        timestamp: new Date(), // current timestamp
      };
      this.#messages.push(userMessage);
      yield { type: "message", message: userMessage };

      const toolCalls = Array.from(
        this.#mcpServerManager.getAllTools().values(),
      );

      // Cache file attachments if enabled
      let cacheMap: FileAttachmentCacheMap | undefined;
      if (this.#fileAttachmentManager) {
        cacheMap = await this.#fileAttachmentManager
          .cacheMessageFileAttachments(
            this.#messages,
          );
      }

      while (iterations < maxIterations) {
        // Check for abort signal early
        if (mergedSignal.aborted) {
          throw new AbortError("Task aborted");
        }

        // Inject notes via middleware
        await this.#middlewareManager?.beforeModelCall?.(
          this,
          {
            system: this.#system,
            messages: this.#messages,
          },
        );

        const stream = this.#modelProvider.streamChat(
          {
            model,
            maxTokens: this.#maxTokens,
            system: this.#system,
            messages: this.#messages,
            tools: toolCalls,
            userId: this.#userId,
          },
          cacheMap,
        );

        const modelEvents = stream.events;
        for await (const event of eachValueFrom(modelEvents)) {
          if (event.type === "text") {
            yield { type: "text", content: event.text };
          } else if (event.type === "message") {
            yield { type: "message", message: event.message };
          }
        }

        const finalMessage = await stream.finalMessage();

        // Create the assistant message using the complete content from finalMessage
        const assistantMessage: Message = {
          role: "assistant",
          content: finalMessage.content,
          timestamp: new Date(),
        };
        this.#messages.push(assistantMessage);
        yield { type: "message", message: assistantMessage };

        // Invoke afterAssistantMessage middleware
        await this.#middlewareManager?.afterAssistantMessage?.(this, {
          system: this.#system,
          messages: this.#messages,
        });

        // Check for cancellation
        if (mergedSignal.aborted) {
          throw new AbortError("Task aborted");
        }

        // Execute loop interceptors to determine if we should continue
        const responseText = finalMessage.content
          .filter((block) => block.type === "text")
          .map((block) => block.text)
          .join("");

        const messageCountBefore = this.#messages.length;

        const interceptorContext = {
          messages: this.#messages,
          lastResponse: responseText,
          tools: toolCalls,
          workingDirectory: Deno.cwd(),
          stopReason: finalMessage.stop_reason,
          signal: mergedSignal,
        };

        const interceptorResult = await this.#loopInterceptorManager.execute(
          interceptorContext,
        );

        if (interceptorResult.decision === LoopDecision.CONTINUE) {
          // Yield any new messages added by interceptors
          for (let i = messageCountBefore; i < this.#messages.length; i++) {
            yield { type: "message", message: this.#messages[i] };
          }
        } else {
          // All interceptors decided to complete, exit the loop
          break;
        }

        iterations++;
      }

      // Save updated message history if enabled
      if (this.#persistHistory) {
        await saveMessageHistory(this.#messages);
      }

      return this.messages;
    } catch (error) {
      if (isAbortError(error)) {
        console.log(formatError(error));
        console.log("🛑 Task aborted.");

        yield {
          type: "cancelled",
          reason: options?.signal?.aborted ? "user" : "timeout",
        };

        if (this.#persistHistory) {
          await saveMessageHistory(this.#messages);
        }

        return this.messages;
      }

      console.error(formatError(error));

      throw error;
    } finally {
      // Clean up resources
      this.#isTaskRunning = false;

      // Clear task timeout if it exists
      if (timeoutId !== null) {
        clearTimeout(timeoutId);
      }

      this.#taskCompleter.resolve();
    }
  }

  /**
   * Wait for the task to complete
   * @returns A promise that resolves when the task is complete
   * @throws {Error} If no task is running
   */
  async wait(options?: { signal?: AbortSignal }): Promise<void> {
    if (!this.#taskCompleter) {
      throw new Error("Task is not running");
    }
    await this.#taskCompleter.wait(options);
  }
}<|MERGE_RESOLUTION|>--- conflicted
+++ resolved
@@ -140,12 +140,8 @@
   constructor(
     modelProvider: ModelProvider,
     config: ZypherAgentConfig = {},
-<<<<<<< HEAD
     middlewareManager: MiddlewareManager,
-    storageService?: StorageService,
-=======
     services: ZypherAgentServices = {},
->>>>>>> 8c5d0a11
   ) {
     const userId = config.userId ?? Deno.env.get("ZYPHER_USER_ID");
 
@@ -160,9 +156,6 @@
     // Default timeout is 15 minutes, 0 = disabled
     this.#taskTimeoutMs = config.taskTimeoutMs ?? 900000;
     this.#customInstructions = config.customInstructions;
-<<<<<<< HEAD
-    this.#middlewareManager = middlewareManager;
-=======
 
     this.#mcpServerManager = services.mcpServerManager ??
       new McpServerManager();
@@ -172,7 +165,7 @@
         new MaxTokensInterceptor(),
       ]);
     this.#storageService = services.storageService;
->>>>>>> 8c5d0a11
+    this.#middlewareManager = middlewareManager;
   }
 
   async init(): Promise<void> {
