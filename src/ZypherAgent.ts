--- conflicted
+++ resolved
@@ -18,22 +18,6 @@
 import { type Observable, Subject } from "rxjs";
 import { eachValueFrom } from "rxjs-for-await";
 import {
-<<<<<<< HEAD
-  type ContentBlock,
-  type FileAttachment,
-  isFileAttachment,
-  isFileTypeSupported,
-  type Message,
-  SUPPORTED_FILE_TYPES,
-  type SupportedFileTypes,
-} from "./message.ts";
-import type { McpServerManager } from "./mcp/McpServerManager.ts";
-import { Anthropic } from "@anthropic-ai/sdk";
-import type { StorageService } from "./storage/StorageService.ts";
-import { Completer } from "./utils/mod.ts";
-import { AbortError, formatError, isAbortError } from "./error.ts";
-import * as path from "@std/path";
-=======
   type FileAttachmentCacheMap,
   FileAttachmentManager,
 } from "./storage/mod.ts";
@@ -44,7 +28,6 @@
   ToolExecutionInterceptor,
 } from "./loopInterceptors/mod.ts";
 import type { TaskEvent } from "./TaskEvents.ts";
->>>>>>> 35f174fa
 
 /**
  * Function that loads the system prompt for the agent.
