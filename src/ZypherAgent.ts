--- conflicted
+++ resolved
@@ -35,50 +35,8 @@
 import type { TaskEvent } from "./TaskEvents.ts";
 import * as path from "@std/path";
 
-<<<<<<< HEAD
 import type { NotesStore } from "./memory/mod.ts";
 
-export type TaskEvent =
-  | TaskTextEvent
-  | TaskMessageEvent
-  | TaskToolUseEvent
-  | TaskToolUseInputEvent
-  | TaskCancelledEvent;
-
-/**
- * Event for streaming incremental content updates
- */
-export interface TaskTextEvent {
-  type: "text";
-  content: string;
-}
-
-/**
- * Event for a complete message consisting of multiple accumulated text updates
- */
-export interface TaskMessageEvent {
-  type: "message";
-  message: Message;
-}
-
-export interface TaskToolUseEvent {
-  type: "tool_use";
-  toolName: string;
-}
-
-export interface TaskToolUseInputEvent {
-  type: "tool_use_input";
-  toolName: string;
-  partialInput: string;
-}
-
-export interface TaskCancelledEvent {
-  type: "cancelled";
-  reason: "user" | "timeout";
-}
-
-=======
->>>>>>> a9e2ca14
 const DEFAULT_MAX_TOKENS = 8192;
 const DEFAULT_MAX_ITERATIONS = 25;
 
