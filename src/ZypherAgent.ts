--- conflicted
+++ resolved
@@ -84,14 +84,7 @@
   private readonly enablePromptCaching: boolean;
   private readonly userId?: string;
   private readonly _model: string;
-<<<<<<< HEAD
   private readonly mcpServerManager: McpServerManager;
-
-  get model(): string {
-    return this._model;
-  }
-=======
->>>>>>> 1ed03382
 
   constructor(config: ZypherAgentConfig = {}) {
     const apiKey = config.anthropicApiKey ?? process.env.ANTHROPIC_API_KEY;
@@ -117,10 +110,7 @@
     this.enablePromptCaching = config.enablePromptCaching ?? true;
     this.userId = userId;
     this._model = config.model ?? DEFAULT_MODEL;
-<<<<<<< HEAD
     this.mcpServerManager = McpServerManager.getInstance();
-=======
->>>>>>> 1ed03382
   }
 
   async init(): Promise<void> {
