--- conflicted
+++ resolved
@@ -156,20 +156,24 @@
     // Default timeout is 15 minutes, 0 = disabled
     this.#taskTimeoutMs = config.taskTimeoutMs ?? 900000;
     this.#customInstructions = config.customInstructions;
-<<<<<<< HEAD
+    // Working directory and checkpoint manager
     this.#workingDirectory = config.workingDirectory;
     this.#checkpointManager = new CheckpointManager(this.#workingDirectory);
-=======
-
-    this.#mcpServerManager = services.mcpServerManager ??
-      new McpServerManager();
-    this.#loopInterceptorManager = services.loopInterceptorManager ??
-      new LoopInterceptorManager([
-        new ToolExecutionInterceptor(this.#mcpServerManager),
-        new MaxTokensInterceptor(),
-      ]);
+
+    // Optional file attachment cache dir from config
+    this.#fileAttachmentCacheDir = config.fileAttachmentCacheDir;
+
+    // Services and interceptors
+    this.#mcpServerManager = services.mcpServerManager ?? new McpServerManager();
+    if (services.loopInterceptorManager) {
+      this.#loopInterceptorManager = services.loopInterceptorManager;
+    } else {
+      const manager = new LoopInterceptorManager();
+      manager.register(new ToolExecutionInterceptor(this.#mcpServerManager));
+      manager.register(new MaxTokensInterceptor());
+      this.#loopInterceptorManager = manager;
+    }
     this.#storageService = services.storageService;
->>>>>>> 8c5d0a11
   }
 
   async init(): Promise<void> {
