/**
 * Model Context Protocol (MCP) Client Implementation
 *
 * This file implements a client for the Model Context Protocol, which enables
 * communication between language models (like Claude) and external tools.
 * The client manages:
 * - Connection to MCP servers
 * - Tool discovery and registration
 * - Query processing with tool execution
 * - Message history management
 *
 * The implementation uses:
 * - Anthropic's Claude API for LLM interactions
 * - MCP SDK for tool communication
 * - StdioClientTransport for server communication
 */
import { Client } from "@modelcontextprotocol/sdk/client/index.js";
import { StdioClientTransport } from "@modelcontextprotocol/sdk/client/stdio.js";
import { createTool, type Tool } from "../tools/index.ts";
import { SSEClientTransport } from "@modelcontextprotocol/sdk/client/sse.js";
import { z } from "zod";
<<<<<<< HEAD
import type { IMcpServer } from "./types.ts";
=======
import type { IMcpServerConfig } from "./types";

dotenv.config();
>>>>>>> 9b53ebba

/**
 * Configuration options for the MCP client
 */
export interface IMcpClientConfig {
  /** Optional client name for identification */
  name?: string;
  /** Optional version string */
  version?: string;
  /** Optional server name */
  serverName?: string;
}

export enum ConnectionMode {
  CLI = 1,
  SSE = 2,
}

/**
 * MCPClient handles communication with MCP servers and tool execution
 */
export class McpClient {
  private client: Client | null = null;
  private transport: StdioClientTransport | SSEClientTransport | null = null;
  private config: Required<IMcpClientConfig>;

  /**
   * Creates a new MCPClient instance
   * @param config Optional configuration for the client
   * @throws Error if ANTHROPIC_API_KEY is not set in environment
   */
  constructor(config: IMcpClientConfig = {}) {
    this.config = {
      name: config.name ?? "mcp-client",
      version: config.version ?? "1.0.0",
      serverName: config.serverName ?? "default-server",
    };

    this.client = new Client(
      {
        name: this.config.name,
        version: this.config.version,
      },
      {},
    );
  }

  /**
   * Connects to an MCP server and discovers available tools
   * @param command Command to start the server
   * @param args Arguments for the server command
   * @throws Error if connection fails or server is not responsive
   */
  async retriveTools(
    config: IMcpServerConfig,
    mode: ConnectionMode = ConnectionMode.CLI,
  ): Promise<Tool[]> {
    console.time(`[Performance] Retrieve tools`);
    try {
      if (!this.client) {
        throw new Error("Client is not initialized");
      }

      this.transport = this.buildTransport(mode, config);
      await this.client.connect(this.transport);
      const toolResult = await this.client.listTools();

      const tools = toolResult.tools.map((tool) => {
        const inputSchema = jsonToZod(tool.inputSchema);
        return createTool(
          `mcp_${this.config.serverName}_${tool.name}`,
          tool.description ?? "",
          inputSchema,
          async (params: Record<string, unknown>) => {
            const result = await this.executeToolCall({
              name: tool.name,
              input: params,
            });
            return JSON.stringify(result);
          },
        );
      });

      return tools;
    } catch (error) {
      const errorMessage = error instanceof Error
        ? error.message
        : "Unknown error";
      throw new Error(`Failed to connect to MCP server: ${errorMessage}`);
    }
  }

  /**
   * Executes a tool call and returns the result
   * @param toolCall The tool call to execute
   * @returns The result of the tool execution
   * @throws Error if client is not connected
   */
  private async executeToolCall(toolCall: {
    name: string;
    input: Record<string, unknown>;
  }) {
    if (!this.client) {
      throw new Error("Client not connected");
    }

    const result = await this.client.callTool({
      name: toolCall.name,
      arguments: toolCall.input,
    });
    return result;
  }

  /**
   * Cleans up resources and closes connections
   * Should be called when the client is no longer needed
   */
  async cleanup(): Promise<void> {
    if (this.transport) {
      try {
        await this.client?.close();
        this.transport = null;
      } catch (error) {
        const errorMessage = error instanceof Error
          ? error.message
          : "Unknown error";
        console.error("Error during cleanup:", errorMessage);
      }
    }
  }

  private buildTransport(mode: ConnectionMode, config: IMcpServerConfig) {
    switch (mode) {
      case ConnectionMode.CLI:
        if (!("command" in config)) {
          throw new Error("CLI mode requires command and args");
        }
        return new StdioClientTransport({
          command: config.command,
          args: config.args,
          env: {
            ...Object.fromEntries(
              Object.entries(Deno.env).filter(([_, v]) => v !== undefined),
            ),
            ...config.env,
          } as Record<string, string>,
        });

      case ConnectionMode.SSE: {
        if (!("url" in config)) {
          throw new Error("SSE mode requires a URL");
        }
        return new SSEClientTransport(new URL(config.url));
      }

      default:
        throw new Error(`Unsupported connection mode: ${mode as string}`);
    }
  }
}

function jsonToZod(inputSchema: {
  type: "object";
  properties?: Record<string, unknown>;
  required?: string[];
}) {
  const properties = inputSchema.properties ?? {};
  const required = inputSchema.required ?? [];

  const schemaProperties = Object.entries(properties).reduce(
    (acc: Record<string, z.ZodTypeAny>, [key, value]) => {
      const property = value as { type: string; description?: string };
      const zodType = createZodType(property);
      acc[key] = required.includes(key) ? zodType : zodType.optional();
      return acc;
    },
    {} as Record<string, z.ZodTypeAny>,
  );

  return z.object(schemaProperties);
}

function createZodType(property: {
  type: string;
  description?: string;
}): z.ZodTypeAny {
  const typeMap: Record<string, () => z.ZodTypeAny> = {
    string: () => z.string(),
    number: () => z.number(),
    boolean: () => z.boolean(),
    array: () => z.array(z.any()),
    object: () => z.record(z.any()),
  };

  const zodType = typeMap[property.type]?.() ?? z.any();
  return property.description
    ? zodType.describe(property.description)
    : zodType;
}<|MERGE_RESOLUTION|>--- conflicted
+++ resolved
@@ -19,13 +19,7 @@
 import { createTool, type Tool } from "../tools/index.ts";
 import { SSEClientTransport } from "@modelcontextprotocol/sdk/client/sse.js";
 import { z } from "zod";
-<<<<<<< HEAD
-import type { IMcpServer } from "./types.ts";
-=======
-import type { IMcpServerConfig } from "./types";
-
-dotenv.config();
->>>>>>> 9b53ebba
+import type { IMcpServerConfig } from "./types.ts";
 
 /**
  * Configuration options for the MCP client
