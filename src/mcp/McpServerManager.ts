import { ConnectionMode, McpClient } from "./McpClient.ts";
import type { Tool } from "../tools/index.ts";
import { z } from "zod";
import {
  type IMcpServer,
<<<<<<< HEAD
  type McpServerConfig,
  McpServerConfigSchema,
  McpServerSchema,
} from "./types.ts";
import { formatError } from "../utils/index.ts";
=======
  McpServerConfigSchema,
  type IMcpServerConfig,
  type IMcpServerApi,
} from "./types";
import { formatError } from "../utils";
import { join } from "path";
import { getWorkspaceDataDir } from "../utils/data";
>>>>>>> 9b53ebba

const McpConfigSchema = z.object({
  mcpServers: z.record(McpServerConfigSchema),
});

type IMcpConfig = z.infer<typeof McpConfigSchema>;

/**
 * McpServerManager is a class that manages MCP (Model Context Protocol) servers and their tools.
 * It handles server registration, tool management, and configuration persistence.
 */
export class McpServerManager {
  private _config: IMcpConfig | null = null;
  // toolbox only contains active tools for agent to call
  private _toolbox = new Map<string, Tool>();
  // serverToolsMap maintains all tools for each server
  private _serverToolsMap = new Map<IMcpServer, Tool[]>();
  private _initialized = false;
  private _configFile = "mcp.json";
  private _dataDir: string | null = null;

  /**
   * Initializes the McpServerManager by loading configuration and setting up servers
   * @returns The initialized McpServerManager instance
   */
  async init() {
    if (this._initialized) {
      return this;
    }

    // Get workspace data directory
    this._dataDir = await getWorkspaceDataDir();

    // Load and parse server configs from mcp.json
    await this.loadConfig();

    // Initialize servers and fetch their tools
    await this.initializeServers();

    this._initialized = true;
    return this;
  }

  /**
   * Gets the full path for a configuration file
   * @param filename The configuration file name
   * @returns The full path to the configuration file
   */
  private getConfigPath(filename: string): string {
    if (!this._dataDir) {
      throw new Error("Data directory not initialized");
    }
    return join(this._dataDir, filename);
  }

  /**
   * Loads and validates the MCP configuration from mcp.json
   * @throws Error if config file is invalid or cannot be loaded
   */
  private async loadConfig(): Promise<void> {
    try {
      const configPath = this.getConfigPath(this._configFile);
      try {
        await Deno.stat(configPath);
      } catch {
<<<<<<< HEAD
        const defaultConfig: IMcpConfig = { mcpServers: {} };
        await Deno.writeTextFile(
          configPath,
          JSON.stringify(defaultConfig, null, 2),
        );
=======
        const defaultConfig: IMcpConfig = {
          mcpServers: {},
        };
        await fs.writeFile(configPath, JSON.stringify(defaultConfig, null, 2));
>>>>>>> 9b53ebba
        this._config = defaultConfig;
        return;
      }

      const configContent = await Deno.readTextFile(configPath);
      const parsedConfig = JSON.parse(configContent) as Record<string, unknown>;
      this._config = McpConfigSchema.parse(parsedConfig);

      // Create server instances with their enabled states from config
      for (const [serverId, serverConfig] of Object.entries(
        this._config.mcpServers,
      )) {
        const server = McpServerSchema.parse({
          id: serverId,
          name: serverId,
          client: new McpClient({ serverName: serverId }),
          config: serverConfig,
          enabled: serverConfig.enabled ?? true,
        });
        this._serverToolsMap.set(server, []);
      }
    } catch (error) {
      if (error instanceof z.ZodError) {
        throw new Error(`Invalid MCP config structure: ${formatError(error)}`);
      }
      const errorMessage = error instanceof Error
        ? error.message
        : "Unknown error";
      throw new Error(
        `Failed to load MCP config: ${formatError(errorMessage)}`,
      );
    }
  }

  /**
   * Reloads the configuration from mcp.json and reinitializes all servers
   * @throws Error if reload fails
   */
  async reloadConfig(): Promise<void> {
    try {
      // Cleanup existing servers
      await this.cleanup();

      // Reset state
      this._initialized = false;
      this._config = null;

      // Reload configuration
      await this.init();
    } catch (error) {
      const errorMessage = error instanceof Error
        ? error.message
        : "Unknown error";
      throw new Error(
        `Failed to reload MCP config: ${formatError(errorMessage)}`,
      );
    }
  }

  /**
   * Initializes all configured servers and registers their tools
   * @throws Error if config is not loaded or server initialization fails
   */
  private async initializeServers(): Promise<void> {
    if (!this._config) {
      throw new Error("Config not loaded. Call loadConfig() first.");
    }

    // Then fetch and register tools for all servers
    const serverInitPromises = Array.from(this._serverToolsMap.entries()).map(
      async ([server, _]) => {
        try {
          await this.registerServerTools(server);
        } catch (error) {
<<<<<<< HEAD
          const errorMessage = error instanceof Error
            ? error.message
            : "Unknown error";
          console.error(`Failed to initialize server ${id}: ${errorMessage}`);
=======
          console.error(
            `Failed to initialize server ${server.id}: ${formatError(error)}`,
          );
>>>>>>> 9b53ebba
          // Remove the failed server
          this._serverToolsMap.delete(server);
        }
      },
    );

    await Promise.all(serverInitPromises);
  }

  /**
   * Determines the connection mode for a server based on its configuration
   * @param config The server configuration
   * @returns The appropriate connection mode
   */
  private getConnectionMode(config: IMcpServerConfig): ConnectionMode {
    if ("url" in config) {
      return ConnectionMode.SSE;
    }
    return ConnectionMode.CLI;
  }

  /**
   * Registers a new MCP server and its tools
   * @param id Unique identifier for the server
   * @param config Server configuration
   * @throws Error if server registration fails or server already exists
   */
  async registerServer(id: string, config: IMcpServerConfig): Promise<void> {
    const newServer = McpServerSchema.parse({
      id,
      name: id,
      client: new McpClient({ serverName: id }),
      config,
      enabled: true, // New servers are enabled by default
    });

    if (this.getServer(id)) {
      throw new Error(`Server with id ${id} already exists`);
    }

    try {
      // First register the server with empty tools
      this._serverToolsMap.set(newServer, []);

      // Then fetch and register its tools
      await this.registerServerTools(newServer);

      // Update mcp.json file
      if (this._config) {
<<<<<<< HEAD
        try {
          this._config.mcpServers[id] = config;
          await Deno.writeTextFile(
            "mcp.json",
            JSON.stringify(this._config, null, 2),
          );
        } catch (error) {
          // Rollback server registration if file write fails
          this._servers.delete(id);
          for (const tool of tools) {
            this._tools.delete(tool.name);
          }
          throw new Error(`Failed to update mcp.json: ${formatError(error)}`);
        }
=======
        this._config.mcpServers[id] = config;
        await this.saveConfig();
>>>>>>> 9b53ebba
      }
    } catch (error) {
      // Clean up any partial registration
      this._serverToolsMap.delete(newServer);
      throw new Error(`Failed to register server ${id}: ${formatError(error)}`);
    }
  }

  /**
   * Removes a tool from the manager
   * @param name The name of the tool to remove
   * @throws Error if tool is not found
   */
  removeTool(name: string): void {
    if (!this._toolbox.has(name)) {
      throw new Error(`Tool ${name} not found`);
    }
    this._toolbox.delete(name);
  }

  /**
   * Deregisters a server and removes its tools
   * @param id ID of the server to deregister
   * @throws Error if server is not found or deregistration fails
   */
  async deregisterServer(id: string): Promise<void> {
    const server = this.getServer(id);
    if (!server) {
      throw new Error(`Server with id ${id} not found`);
    }

    try {
      // First cleanup the server client
      await server.client.cleanup();

<<<<<<< HEAD
      // Remove all tools associated with this server
      const toolPrefix = `mcp_${id}_`;
      const toolsToRemove = Array.from(this._tools.keys()).filter((name) =>
        name.startsWith(toolPrefix)
      );

      toolsToRemove.forEach((toolName) => this.removeTool(toolName));
=======
      // Remove all tools from toolbox
      const tools = this._serverToolsMap.get(server);
      if (tools) {
        for (const tool of tools) {
          const toolName = `mcp_${server.id}_${tool.name}`;
          this._toolbox.delete(toolName);
        }
      }
>>>>>>> 9b53ebba

      // Remove server and its tools from serverToolsMap
      this._serverToolsMap.delete(server);

      // Update mcp.json file
      if (this._config) {
<<<<<<< HEAD
        try {
          delete this._config.mcpServers[id];
          await Deno.writeTextFile(
            "mcp.json",
            JSON.stringify(this._config, null, 2),
          );
        } catch (error) {
          // Rollback server deregistration if file write fails
          this._servers.set(id, server);
          // Note: We don't need to restore tools as they will be re-registered
          // when the server is re-registered
          throw new Error(`Failed to update mcp.json: ${formatError(error)}`);
        }
=======
        delete this._config.mcpServers[id];
        await this.saveConfig();
>>>>>>> 9b53ebba
      }
    } catch (error) {
      throw new Error(
        `Failed to deregister server ${id}: ${formatError(error)}`,
      );
    }
  }

  /**
   * Updates the configuration of an existing server
   * @param id ID of the server to update
   * @param config New server configuration
   * @throws Error if server is not found or update fails
   */
  async updateServerConfig(
    id: string,
    config: IMcpServerConfig,
  ): Promise<void> {
    const server = this.getServer(id);
    if (!server) {
      throw new Error(`Server with id ${id} not found`);
    }

    try {
      // Deregister existing server
      await this.deregisterServer(id);
      // Register with new config
      await this.registerServer(id, config);
    } catch (error) {
      throw new Error(`Failed to update server ${id}: ${formatError(error)}`);
    }
  }

  /**
   * Registers a new tool
   * @param tool The tool to register
   */
  registerTool(tool: Tool): void {
    if (this._toolbox.has(tool.name)) {
      throw new Error(`Tool ${tool.name} already registered`);
    }
    this._toolbox.set(tool.name, tool);
  }

  /**
   * Cleans up all server connections and resets the manager state
   */
  async cleanup(): Promise<void> {
    for (const server of this._serverToolsMap.keys()) {
      try {
        await server.client.cleanup();
      } catch (error) {
        console.error(`Error cleaning up server ${server.id}:`, error);
      }
    }
    this._serverToolsMap.clear();
    this._toolbox.clear();
    this._initialized = false;
  }

  getAllServerWithTools(): IMcpServerApi[] {
    return Array.from(this._serverToolsMap.entries()).map(
      ([server, tools]) => ({
        id: server.id,
        name: server.name,
        enabled: server.enabled,
        tools: tools.map((tool) => tool.name),
      }),
    );
  }

  /**
   * Sets the status of a server and saves it to mcp.json
   * @param serverId The ID of the server
   * @param enabled The new status
   */
  async setServerStatus(serverId: string, enabled: boolean): Promise<void> {
    const server = this.getServer(serverId);
    if (!server) {
      throw new Error(`Server ${serverId} not found`);
    }

    server.enabled = enabled;
    const tools = this._serverToolsMap.get(server);
    if (enabled && tools) {
      // Re-add tools to toolbox when enabling
      for (const tool of tools) {
        const toolName = `mcp_${server.id}_${tool.name}`;
        this._toolbox.set(toolName, tool);
      }
    } else if (!enabled) {
      // Remove tools from toolbox when disabling
      this.removeServerTools(serverId);
    }

    // Update the config
    if (this._config?.mcpServers[serverId]) {
      this._config.mcpServers[serverId] = {
        ...this._config.mcpServers[serverId],
        enabled,
      };
      await this.saveConfig();
    }
  }

  private getServer(id: string): IMcpServer {
    for (const server of this._serverToolsMap.keys()) {
      if (server.id === id) {
        return server;
      }
    }
    throw new Error(`Server ${id} not found`);
  }

  getServerConfig(serverId: string): IMcpServerConfig {
    const server = this.getServer(serverId);
    if (!server) {
      throw new Error(`Server ${serverId} not found`);
    }
    // Return config without enabled property
    return server.config;
  }

  /**
   * Saves the current configuration to mcp.json
   */
  private async saveConfig(): Promise<void> {
    if (!this._config) {
      throw new Error("Config not loaded");
    }

    // Update enabled state in config for all servers
    for (const server of this._serverToolsMap.keys()) {
      const serverId = server.id;
      if (this._config.mcpServers[serverId]) {
        const currentConfig = this._config.mcpServers[serverId];
        this._config.mcpServers[serverId] = {
          ...currentConfig,
          enabled: server.enabled,
        };
      }
    }

    // Write config to file
    await fs.writeFile(
      this.getConfigPath(this._configFile),
      JSON.stringify(this._config, null, 2),
    );
  }

  /**
   * Removes all tools associated with a server from the toolbox
   * @param serverId The ID of the server
   */
  private removeServerTools(serverId: string): void {
    const server = this.getServer(serverId);
    if (!server) return;
    const tools = this._serverToolsMap.get(server);
    if (tools) {
      // Only remove from toolbox, keep in serverToolsMap
      for (const tool of tools) {
        const toolName = `mcp_${server.id}_${tool.name}`;
        this._toolbox.delete(toolName);
      }
    }
  }

  /**
   * Registers all tools for a server
   * @param server The server to register tools for
   */
  private async registerServerTools(server: IMcpServer): Promise<void> {
    try {
      const connectionMode = this.getConnectionMode(server.config);
      const tools = await server.client.retriveTools(
        server.config,
        connectionMode,
      );

      // Store tools in serverToolsMap regardless of enabled state
      this._serverToolsMap.set(server, tools);

      // Only add to toolbox if server is enabled
      if (server.enabled) {
        for (const tool of tools) {
          const toolName = `mcp_${server.id}_${tool.name}`;
          this._toolbox.set(toolName, tool);
        }
      }
    } catch (error) {
      throw new Error(
        `Failed to register tools for server ${server.id}: ${formatError(error)}`,
      );
    }
  }

  /**
   * Gets all registered tools from all servers
   * @returns Map of tool names to tool instances
   */
  getAllTools(): Map<string, Tool> {
    return this._toolbox;
  }

  /**
   * Gets a specific tool by name
   * @param name The name of the tool to retrieve
   * @returns The tool if found, undefined otherwise
   */
  getTool(name: string): Tool | undefined {
    return this._toolbox.get(name);
  }
}<|MERGE_RESOLUTION|>--- conflicted
+++ resolved
@@ -3,21 +3,13 @@
 import { z } from "zod";
 import {
   type IMcpServer,
-<<<<<<< HEAD
-  type McpServerConfig,
+  type IMcpServerApi,
+  type IMcpServerConfig,
   McpServerConfigSchema,
   McpServerSchema,
 } from "./types.ts";
-import { formatError } from "../utils/index.ts";
-=======
-  McpServerConfigSchema,
-  type IMcpServerConfig,
-  type IMcpServerApi,
-} from "./types";
-import { formatError } from "../utils";
+import { formatError, getWorkspaceDataDir } from "../utils/index.ts";
 import { join } from "path";
-import { getWorkspaceDataDir } from "../utils/data";
->>>>>>> 9b53ebba
 
 const McpConfigSchema = z.object({
   mcpServers: z.record(McpServerConfigSchema),
@@ -83,18 +75,13 @@
       try {
         await Deno.stat(configPath);
       } catch {
-<<<<<<< HEAD
-        const defaultConfig: IMcpConfig = { mcpServers: {} };
+        const defaultConfig: IMcpConfig = {
+          mcpServers: {},
+        };
         await Deno.writeTextFile(
           configPath,
           JSON.stringify(defaultConfig, null, 2),
         );
-=======
-        const defaultConfig: IMcpConfig = {
-          mcpServers: {},
-        };
-        await fs.writeFile(configPath, JSON.stringify(defaultConfig, null, 2));
->>>>>>> 9b53ebba
         this._config = defaultConfig;
         return;
       }
@@ -104,9 +91,11 @@
       this._config = McpConfigSchema.parse(parsedConfig);
 
       // Create server instances with their enabled states from config
-      for (const [serverId, serverConfig] of Object.entries(
-        this._config.mcpServers,
-      )) {
+      for (
+        const [serverId, serverConfig] of Object.entries(
+          this._config.mcpServers,
+        )
+      ) {
         const server = McpServerSchema.parse({
           id: serverId,
           name: serverId,
@@ -169,16 +158,9 @@
         try {
           await this.registerServerTools(server);
         } catch (error) {
-<<<<<<< HEAD
-          const errorMessage = error instanceof Error
-            ? error.message
-            : "Unknown error";
-          console.error(`Failed to initialize server ${id}: ${errorMessage}`);
-=======
           console.error(
             `Failed to initialize server ${server.id}: ${formatError(error)}`,
           );
->>>>>>> 9b53ebba
           // Remove the failed server
           this._serverToolsMap.delete(server);
         }
@@ -228,25 +210,8 @@
 
       // Update mcp.json file
       if (this._config) {
-<<<<<<< HEAD
-        try {
-          this._config.mcpServers[id] = config;
-          await Deno.writeTextFile(
-            "mcp.json",
-            JSON.stringify(this._config, null, 2),
-          );
-        } catch (error) {
-          // Rollback server registration if file write fails
-          this._servers.delete(id);
-          for (const tool of tools) {
-            this._tools.delete(tool.name);
-          }
-          throw new Error(`Failed to update mcp.json: ${formatError(error)}`);
-        }
-=======
         this._config.mcpServers[id] = config;
         await this.saveConfig();
->>>>>>> 9b53ebba
       }
     } catch (error) {
       // Clean up any partial registration
@@ -282,15 +247,6 @@
       // First cleanup the server client
       await server.client.cleanup();
 
-<<<<<<< HEAD
-      // Remove all tools associated with this server
-      const toolPrefix = `mcp_${id}_`;
-      const toolsToRemove = Array.from(this._tools.keys()).filter((name) =>
-        name.startsWith(toolPrefix)
-      );
-
-      toolsToRemove.forEach((toolName) => this.removeTool(toolName));
-=======
       // Remove all tools from toolbox
       const tools = this._serverToolsMap.get(server);
       if (tools) {
@@ -299,31 +255,14 @@
           this._toolbox.delete(toolName);
         }
       }
->>>>>>> 9b53ebba
 
       // Remove server and its tools from serverToolsMap
       this._serverToolsMap.delete(server);
 
       // Update mcp.json file
       if (this._config) {
-<<<<<<< HEAD
-        try {
-          delete this._config.mcpServers[id];
-          await Deno.writeTextFile(
-            "mcp.json",
-            JSON.stringify(this._config, null, 2),
-          );
-        } catch (error) {
-          // Rollback server deregistration if file write fails
-          this._servers.set(id, server);
-          // Note: We don't need to restore tools as they will be re-registered
-          // when the server is re-registered
-          throw new Error(`Failed to update mcp.json: ${formatError(error)}`);
-        }
-=======
         delete this._config.mcpServers[id];
         await this.saveConfig();
->>>>>>> 9b53ebba
       }
     } catch (error) {
       throw new Error(
@@ -372,6 +311,7 @@
    * Cleans up all server connections and resets the manager state
    */
   async cleanup(): Promise<void> {
+    // Cleanup all server clients
     for (const server of this._serverToolsMap.keys()) {
       try {
         await server.client.cleanup();
@@ -468,7 +408,7 @@
     }
 
     // Write config to file
-    await fs.writeFile(
+    await Deno.writeTextFile(
       this.getConfigPath(this._configFile),
       JSON.stringify(this._config, null, 2),
     );
@@ -515,7 +455,9 @@
       }
     } catch (error) {
       throw new Error(
-        `Failed to register tools for server ${server.id}: ${formatError(error)}`,
+        `Failed to register tools for server ${server.id}: ${
+          formatError(error)
+        }`,
       );
     }
   }
