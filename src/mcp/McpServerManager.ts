<<<<<<< HEAD
import {
  type McpBinaryResourceContent,
  McpClient,
  type McpResource,
  type McpResourceContent,
  McpResourceError,
  type McpResourceFilter,
  type McpResourceTemplate,
} from "./McpClient.ts";
=======
import { McpClient, type McpClientStatus } from "./McpClient.ts";
>>>>>>> 7d82b53d
import type { Tool } from "../tools/mod.ts";
import type { McpServerEndpoint } from "./mod.ts";
import type { ZypherContext } from "../ZypherAgent.ts";
import type { OAuthOptions } from "./connect.ts";
import McpStoreSDK from "@corespeed/mcp-store-client";
import type { Server } from "@corespeed/mcp-store-client";
import { convertServerDetailToEndpoint } from "./utils.ts";
import { type Observable, Subject, type Subscription } from "rxjs";

/**
 * Metadata about where an MCP server came from
 *
 * - `registry`: Server was registered from the MCP Store registry.
 *   Contains the package identifier (e.g., "@modelcontextprotocol/server-filesystem")
 * - `direct`: Server was registered directly by the user with explicit configuration
 */
export type McpServerSource =
  | { type: "registry"; packageIdentifier: string }
  | { type: "direct" };

/**
 * Represents the internal state of an MCP server including its configuration,
 * client connection, source information, and status subscription.
 */
interface McpServerState {
  /** The server configuration */
  server: McpServerEndpoint;
  /** Metadata about the source of this server */
  source: McpServerSource;
  /** The MCP client instance for this server */
  client: McpClient;
  /** Subscription to client status changes */
  subscription: Subscription;
}

/**
 * Public server info containing the live McpClient instance
 * and readonly snapshots of server configuration and source metadata.
 */
export type McpServerInfo = Omit<McpServerState, "subscription">;

/**
 * Discriminated union of all MCP server manager events
 */
export type McpServerManagerEvent =
  | {
    type: "serverAdded";
    serverId: string;
    server: McpServerEndpoint;
    source: McpServerSource;
  }
  | {
    type: "serverUpdated";
    serverId: string;
    updates: { server?: McpServerEndpoint; enabled?: boolean };
  }
  | {
    type: "serverRemoved";
    serverId: string;
  }
  | {
    type: "clientStatusChanged";
    serverId: string;
    status: McpClientStatus;
    client: McpClient;
  };

/**
 * McpServerManager is a class that manages MCP (Model Context Protocol) servers and their tools.
 * It handles server registration, tool management, and configuration persistence.
 *
 * Authentication is handled by the McpClient layer.
 */
export class McpServerManager {
  // Unified state map containing server config, client, and subscription
  readonly #serverStateMap = new Map<string, McpServerState>();
  // toolbox for directly registered tools (non-MCP tools)
  readonly #toolbox: Map<string, Tool> = new Map();
  // MCP Store client for discovering servers (defaults to CoreSpeed MCP Store)
  readonly #registryClient: McpStoreSDK;
  // Event subject for observable event streaming
  readonly #eventsSubject = new Subject<McpServerManagerEvent>();
  // Flag to track if the manager has been disposed
  #disposed = false;

  constructor(
    readonly context: ZypherContext,
    registryClient?: McpStoreSDK,
  ) {
    // Default to CoreSpeed MCP Store if none provided
    this.#registryClient = registryClient ?? new McpStoreSDK({
      baseURL: Deno.env.get("MCP_STORE_BASE_URL") ??
        "https://api1.mcp.corespeed.io",
      // The api key is only for admin endpoints. It's not needed for the public endpoints.
      apiKey: "",
    });
  }

  /**
   * Observable stream of all MCP server manager events.
   *
   * Emits events in real-time as:
   * - Servers are added/updated/removed
   * - Client statuses change
   *
   * The observable completes when dispose() is called.
   *
   * @returns Observable that emits discriminated union events
   */
  get events$(): Observable<McpServerManagerEvent> {
    return this.#eventsSubject.asObservable();
  }

  /**
   * Registers a new MCP server and its tools
   * @param server Server configuration (server.id is used as the key)
   * @param enabled Whether the server is enabled
   * @param source Metadata about the source of this server
   * @param oauth Optional OAuth configuration for authenticated connections
   * @returns Promise that resolves when the server is fully connected and ready (if enabled)
   * @throws McpError if server registration fails or server already exists
   */
  async registerServer(
    server: McpServerEndpoint,
    enabled: boolean = true,
    source: McpServerSource = { type: "direct" },
    oauth?: OAuthOptions,
  ): Promise<void> {
    if (this.#disposed) {
      throw new Error("McpServerManager has been disposed");
    }
    if (this.#serverStateMap.has(server.id)) {
      throw new Error(
        `Server ${server.id} already exists`,
      );
    }

    // Create MCP client
    const client = new McpClient(this.context, server, { oauth });

    // Subscribe to client status changes
    const subscription = client.status$.subscribe((status) => {
      this.#eventsSubject.next({
        type: "clientStatusChanged",
        serverId: server.id,
        status,
        client,
      });
    });

    // Create server state with deep copies to prevent external mutation
    const state: McpServerState = {
      server: structuredClone(server),
      source: structuredClone(source),
      client,
      subscription,
    };
    this.#serverStateMap.set(server.id, state);

    // Set enabled state
    client.desiredEnabled = enabled;

    // Emit serverAdded event
    this.#eventsSubject.next({
      type: "serverAdded",
      serverId: server.id,
      server,
      source,
    });

    // Wait for connection to be ready if enabled
    if (enabled) {
      await client.waitForConnection();
    }
  }

  /**
   * All currently registered MCP servers.
   *
   * Returns the McpServerInfo map which contains the live McpClient instance
   * and readonly snapshots of server configuration and source metadata.
   */
  get servers(): ReadonlyMap<string, McpServerInfo> {
    const result = new Map<string, McpServerInfo>();
    for (const [id, state] of this.#serverStateMap) {
      result.set(id, {
        server: structuredClone(state.server),
        source: structuredClone(state.source),
        client: state.client,
      });
    }
    return result;
  }

  /**
   * Lists servers from the configured registry with cursor-based pagination
   * @param options Pagination options (cursor and limit)
   * @returns Promise that resolves to a cursor page containing server details and next cursor
   */
  async listRegistryServers(options?: {
    cursor?: string;
    limit?: number;
  }): Promise<Server[]> {
    const response = await this.#registryClient.servers.list({
      cursor: options?.cursor,
      limit: options?.limit ?? 20,
    });

    return response.servers;
  }

  /**
   * Registers a server from the configured registry by package identifier
   * @param packageIdentifier The package identifier in the format "@scope/package-name" (e.g., "@modelcontextprotocol/server-filesystem")
   * @param enabled Whether the server is enabled (defaults to true)
   * @param oauth Optional OAuth configuration for authenticated connections
   * @returns Promise that resolves when the server is fully connected and ready (if enabled)
   * @throws Error if server not found in registry or registration fails
   */
  async registerServerFromRegistry(
    packageIdentifier: string,
    enabled: boolean = true,
    oauth?: OAuthOptions,
  ): Promise<void> {
    // Parse package identifier format: @scope/package-name
    const packageMatch = packageIdentifier.match(/^@([^/]+)\/(.+)$/);
    if (!packageMatch) {
      throw new Error(
        `Invalid package identifier: ${packageIdentifier}. Expected @scope/package-name format.`,
      );
    }

    const scope = packageMatch[1];
    const packageName = packageMatch[2];

    // Fetch server by scope and package name
    const response = await this.#registryClient.servers.retrieveByPackage(
      packageName,
      { scope },
    );

    const server = convertServerDetailToEndpoint(response.server);

    // Register the server
    await this.registerServer(
      server,
      enabled,
      {
        type: "registry",
        packageIdentifier,
      },
      oauth,
    );
  }

  /**
   * Deregisters a server and removes its tools
   * @param id ID of the server to deregister
   * @throws Error if server is not found or deregistration fails
   */
  async deregisterServer(id: string): Promise<void> {
    if (this.#disposed) {
      throw new Error("McpServerManager has been disposed");
    }
    const state = this.#serverStateMap.get(id);
    if (!state) {
      throw new Error(
        `Server with id ${id} not found`,
      );
    }

    // Dispose the client first (emits final status events)
    await state.client.dispose();

    // Unsubscribe from client status
    state.subscription.unsubscribe();

    // Remove server state
    this.#serverStateMap.delete(id);

    // Emit serverRemoved event
    this.#eventsSubject.next({
      type: "serverRemoved",
      serverId: id,
    });
  }

  /**
   * Updates server configuration and/or enabled status
   * @param serverId The ID of the server
   * @param updates Object containing server config and/or enabled status to update
   * @throws Error if server is not found or update fails
   */
  async updateServer(
    serverId: string,
    updates: {
      server?: McpServerEndpoint;
      enabled?: boolean;
    },
  ): Promise<void> {
    if (this.#disposed) {
      throw new Error("McpServerManager has been disposed");
    }
    const state = this.#serverStateMap.get(serverId);
    if (!state) {
      throw new Error(
        `Server ${serverId} not found`,
      );
    }

    const newEnabled = updates.enabled ?? state.client.desiredEnabled;

    // If config changed, re-register the server
    if (updates.server) {
      await this.deregisterServer(serverId);
      await this.registerServer(updates.server, newEnabled);
      return;
    }

    // Otherwise, just update client's desired enabled state
    state.client.desiredEnabled = newEnabled;

    // Emit serverUpdated event
    this.#eventsSubject.next({
      type: "serverUpdated",
      serverId,
      updates,
    });
  }

  /**
   * Registers a new tool directly (non-MCP tool)
   * @param tool The tool to register
   */
  registerTool(tool: Tool): void {
    if (this.#disposed) {
      throw new Error("McpServerManager has been disposed");
    }
    if (this.#toolbox.has(tool.name)) {
      throw new Error(
        `Tool ${tool.name} already registered`,
      );
    }

    this.#toolbox.set(tool.name, tool);
  }

  /**
   * Disposes the manager by disconnecting all servers and completing the event stream.
   * The manager cannot be reused after calling this method.
   */
  async dispose(): Promise<void> {
    if (this.#disposed) {
      return;
    }
    this.#disposed = true;

    // Dispose all server clients first (emits final status events)
    await Promise.allSettled(
      Array.from(this.#serverStateMap.values()).map((state) =>
        state.client.dispose()
      ),
    );

    // Unsubscribe from all client status observables
    for (const state of this.#serverStateMap.values()) {
      state.subscription.unsubscribe();
    }
    this.#serverStateMap.clear();
    this.#toolbox.clear();

    // Complete the event stream
    this.#eventsSubject.complete();
  }

  /**
   * All registered tools from all enabled servers and directly registered tools
   * @returns Map of tool names to tool instances
   */
  get tools(): Map<string, Tool> {
    const allTools = new Map<string, Tool>();

    // Add tools from enabled MCP servers first
    for (const [_serverId, state] of this.#serverStateMap.entries()) {
      if (state.client.desiredEnabled) {
        for (const tool of state.client.tools) {
          allTools.set(tool.name, tool);
        }
      }
    }

    // Add directly registered (built-in) tools last - they take precedence in case of conflicts
    for (const [name, tool] of this.#toolbox) {
      allTools.set(name, tool);
    }

    return allTools;
  }

  /**
   * Gets a specific tool by name from directly registered tools or any enabled server
   * @param name The name of the tool to retrieve
   * @returns The tool if found, undefined otherwise
   */
  getTool(name: string): Tool | undefined {
    // Check directly registered (built-in) tools first - they take precedence
    const builtInTool = this.#toolbox.get(name);
    if (builtInTool) {
      return builtInTool;
    }

    // Then check MCP servers
    for (const [_serverId, state] of this.#serverStateMap.entries()) {
      if (state.client.desiredEnabled) {
        const tool = state.client.getTool(name);
        if (tool) {
          return tool;
        }
      }
    }

    return undefined;
  }

  debugLogState(): void {
    console.log("\n=== MCP SERVER MANAGER STATE ===");
    console.log(`Number of servers: ${this.#serverStateMap.size}`);
    console.log(`Number of directly registered tools: ${this.#toolbox.size}`);

    console.log(`Total number of tools: ${this.tools.size}`);

    if (this.#toolbox.size > 0) {
      console.log(
        `\nDirectly registered tools: ${
          Array.from(this.#toolbox.keys()).join(", ")
        }`,
      );
    }

    for (const [serverId, state] of this.#serverStateMap.entries()) {
      console.log(`\nServer: ${state.server.displayName ?? state.server.id}`);
      console.log(`  - ID: ${serverId}`);
      console.log(`  - Enabled: ${state.client.desiredEnabled}`);
      console.log(`  - Connected: ${state.client.connected ?? false}`);
      console.log(`  - Tools count: ${state.client.toolCount ?? 0}`);

      if (state.client.toolCount > 0) {
        console.log(
          `  - Tool names: ${state.client.tools.map((t) => t.name).join(", ")}`,
        );
      }
    }

    console.log(
      `\nAll available tools: ${Array.from(this.tools.keys()).join(", ")}`,
    );
    console.log("=== END STATE ===\n");
  }

  /**
   * Lists resources from all enabled servers.
   */
  async listAllResources(options?: {
    cursorsByServerId?: Record<string, string | undefined>;
    signal?: AbortSignal;
    filter?: McpResourceFilter;
    useCache?: boolean;
  }): Promise<{
    byServer: Record<string, { resources: McpResource[]; nextCursor?: string }>;
    errors?: Record<string, Error>;
  }> {
    const byServer: Record<
      string,
      { resources: McpResource[]; nextCursor?: string }
    > = {};
    const errors: Record<string, Error> = {};

    for (const [serverId, state] of this.#serverStateMap.entries()) {
      if (!state.enabled) continue;

      try {
        const cursor = options?.cursorsByServerId?.[serverId];
        const { resources, nextCursor } = await state.client.listResources({
          cursor,
          signal: options?.signal,
          filter: options?.filter,
          useCache: options?.useCache,
        });
        byServer[serverId] = { resources, nextCursor };
      } catch (error) {
        console.error(
          `Failed to list resources from server ${serverId}:`,
          error,
        );
        errors[serverId] = error instanceof Error
          ? error
          : new Error(String(error));
      }
    }

    return {
      byServer,
      errors: Object.keys(errors).length > 0 ? errors : undefined,
    };
  }

  /** Lists resources for a specific server. */
  async listServerResources(serverId: string, options?: {
    cursor?: string;
    signal?: AbortSignal;
    filter?: McpResourceFilter;
    useCache?: boolean;
  }): Promise<{ resources: McpResource[]; nextCursor?: string }> {
    const state = this.#serverStateMap.get(serverId);
    if (!state || !state.enabled) {
      throw new McpResourceError(
        `Server ${serverId} not found or not enabled`,
        -32001,
        serverId,
      );
    }

    try {
      return await state.client.listResources({
        cursor: options?.cursor,
        signal: options?.signal,
        filter: options?.filter,
        useCache: options?.useCache,
      });
    } catch (error) {
      throw new McpResourceError(
        `Failed to list resources from server ${serverId}: ${
          error instanceof Error ? error.message : String(error)
        }`,
        -32603,
        serverId,
      );
    }
  }

  /** Reads a resource from the server. */
  async readResource(params: {
    uri: string;
    serverId?: string;
    signal?: AbortSignal;
    useCache?: boolean;
    streaming?: boolean;
    maxSize?: number;
  }): Promise<{ contents: McpResourceContent[]; serverId: string }> {
    if (!params.uri || typeof params.uri !== "string") {
      throw new McpResourceError(
        "Invalid resource URI: must be a non-empty string",
        -32602,
        params.uri,
      );
    }

    if (params.serverId) {
      const state = this.#serverStateMap.get(params.serverId);
      if (!state || !state.enabled) {
        throw new McpResourceError(
          `Server ${params.serverId} not found or not enabled`,
          -32001,
          params.uri,
        );
      }

      try {
        const res = await state.client.readResource({
          uri: params.uri,
          signal: params.signal,
          useCache: params.useCache,
          streaming: params.streaming,
          maxSize: params.maxSize,
        });
        return { contents: res.contents, serverId: params.serverId };
      } catch (error) {
        throw new McpResourceError(
          `Failed to read resource from server ${params.serverId}: ${
            error instanceof Error ? error.message : String(error)
          }`,
          -32603,
          params.uri,
        );
      }
    }

    // Do search across servers
    const errorsByServer: Record<string, Error> = {};
    const timeoutMs = 5000;

    const controllers: Record<string, AbortController> = {};
    const tasks: Array<
      Promise<{ contents: McpResourceContent[]; serverId: string }>
    > = [];

    for (const [serverId, state] of this.#serverStateMap.entries()) {
      if (!state.enabled) continue;

      const controller = new AbortController();
      controllers[serverId] = controller;

      const p = (async () => {
        try {
          const timeout = new Promise<never>((_, reject) =>
            setTimeout(() => {
              controller.abort();
              reject(new Error("Request timeout"));
            }, timeoutMs)
          );

          const res = await Promise.race([
            state.client.readResource({
              uri: params.uri,
              signal: params.signal ?? controller.signal,
              useCache: params.useCache,
              streaming: params.streaming,
              maxSize: params.maxSize,
            }),
            timeout,
          ]);

          return { contents: res.contents, serverId };
        } catch (err) {
          errorsByServer[serverId] = err instanceof Error
            ? err
            : new Error(String(err));
          throw errorsByServer[serverId];
        }
      })();

      tasks.push(p);
    }

    try {
      const first = await Promise.any(tasks);
      for (const [_sid, c] of Object.entries(controllers)) {
        try {
          c.abort();
        } catch {
          // ignore
        }
      }
      return first;
    } catch {
      const merged = Object.entries(errorsByServer)
        .map(([sid, e]) => `${sid}: ${e.message}`)
        .join("; ");
      throw new McpResourceError(
        `Resource not found across enabled servers: ${params.uri}. Errors: ${merged}`,
        -32002,
        params.uri,
      );
    }
  }

  /** Lists resource templates for a specific server. */
  async listResourceTemplates(
    serverId: string,
    options?: { signal?: AbortSignal },
  ): Promise<{ resourceTemplates: McpResourceTemplate[] }> {
    const state = this.#serverStateMap.get(serverId);
    if (!state || !state.enabled) {
      throw new McpResourceError(
        `Server ${serverId} not found or not enabled`,
        -32001,
        serverId,
      );
    }

    try {
      return await state.client.listResourceTemplates({
        signal: options?.signal,
      });
    } catch (error) {
      throw new McpResourceError(
        `Failed to list resource templates from server ${serverId}: ${
          error instanceof Error ? error.message : String(error)
        }`,
        -32603,
        serverId,
      );
    }
  }

  /**
   * Subscribes to resource updates across all servers.
   */
  async subscribeToResource(params: {
    uri: string;
    serverId?: string;
    onUpdated: (
      update: { uri: string; title?: string; serverId: string },
    ) => void;
    signal?: AbortSignal;
  }): Promise<{ unsubscribe: () => Promise<void>; serverId: string }> {
    if (params.serverId) {
      const state = this.#serverStateMap.get(params.serverId);
      if (!state || !state.enabled) {
        throw new McpResourceError(
          `Server ${params.serverId} not found or not enabled`,
          -32001,
          params.uri,
        );
      }

      try {
        const _subscription = await state.client.subscribeToResource({
          uri: params.uri,
          onUpdated: (update) =>
            params.onUpdated({ ...update, serverId: params.serverId! }),
          signal: params.signal,
        });

        return {
          unsubscribe: async () => {
            await state.client.unsubscribeFromResource(params.uri);
          },
          serverId: params.serverId,
        };
      } catch (error) {
        if (error instanceof McpResourceError) {
          throw error;
        }
        throw new McpResourceError(
          `Failed to subscribe to resource on server ${params.serverId}: ${
            error instanceof Error ? error.message : String(error)
          }`,
          -32603,
          params.uri,
        );
      }
    }

    // Subscribe on all enabled servers
    const subscriptions: Array<
      { unsubscribe: () => Promise<void>; serverId: string }
    > = [];

    for (const [serverId, state] of this.#serverStateMap.entries()) {
      if (!state.enabled) continue;

      try {
        const _subscription = await state.client.subscribeToResource({
          uri: params.uri,
          onUpdated: (update) => params.onUpdated({ ...update, serverId }),
          signal: params.signal,
        });

        subscriptions.push({
          unsubscribe: async () => {
            await state.client.unsubscribeFromResource(params.uri);
          },
          serverId,
        });
      } catch (error) {
        console.warn(
          `Failed to subscribe to resource ${params.uri} on server ${serverId}:`,
          error,
        );
      }
    }

    if (subscriptions.length === 0) {
      throw new McpResourceError(
        `Failed to subscribe to resource on any enabled server: ${params.uri}`,
        -32002,
        params.uri,
      );
    }

    return {
      unsubscribe: async () => {
        // Unsubscribe from all subscriptions.
        const errors: Error[] = [];
        for (const subscription of subscriptions) {
          try {
            await subscription.unsubscribe();
          } catch (error) {
            errors.push(
              error instanceof Error ? error : new Error(String(error)),
            );
          }
        }

        if (errors.length > 0) {
          console.warn("Some unsubscriptions failed:", errors);
        }
      },
      serverId: subscriptions[0]?.serverId ?? "unknown", // Return the first successful server
    };
  }

  /**
   * Callback to be invoked when resource list changes.
   */
  onResourcesListChanged(callback: () => void): () => void {
    const unsubscribers: Array<() => void> = [];

    // Subscribe to all servers
    for (const [serverId, state] of this.#serverStateMap.entries()) {
      if (state.enabled) {
        try {
          const unsubscribe = state.client.onResourcesListChanged(callback);
          unsubscribers.push(unsubscribe);
        } catch (error) {
          console.warn(
            `Failed to register resource list change callback for server ${serverId}:`,
            error,
          );
        }
      }
    }

    return () => {
      // Unsubscribe from all subscriptions.
      for (const unsubscribe of unsubscribers) {
        try {
          unsubscribe();
        } catch (error) {
          console.warn(
            "Error unsubscribing from resource list changes:",
            error,
          );
        }
      }
    };
  }

  /**
   * Clears resource cache for all servers.
   */
  clearAllResourceCaches(): void {
    for (const [serverId, state] of this.#serverStateMap.entries()) {
      if (state.enabled) {
        try {
          state.client.clearResourceCache();
        } catch (error) {
          console.warn(
            `Failed to clear resource cache for server ${serverId}:`,
            error,
          );
        }
      }
    }
  }

  /**
   * Gets resource cache statistics for all servers.
   */
  getAllResourceCacheStats(): Record<
    string,
    { size: number; entries: string[] }
  > {
    const stats: Record<string, { size: number; entries: string[] }> = {};

    for (const [serverId, state] of this.#serverStateMap.entries()) {
      if (state.enabled) {
        try {
          stats[serverId] = state.client.getCacheStats();
        } catch (error) {
          console.warn(
            `Failed to get cache stats for server ${serverId}:`,
            error,
          );
          stats[serverId] = { size: 0, entries: [] };
        }
      }
    }

    return stats;
  }

  /**
   * Gets server state for testing purposes.
   */
  getServerState(serverId: string): McpServerState | undefined {
    return this.#serverStateMap.get(serverId);
  }

  /**
   * Reads binary content from a resource with streaming support.
   */
  async readBinaryResource(params: {
    uri: string;
    serverId?: string;
    signal?: AbortSignal;
    streaming?: boolean;
    maxSize?: number;
  }): Promise<{ content: McpBinaryResourceContent; serverId: string }> {
    // Validate URI
    if (!params.uri || typeof params.uri !== "string") {
      throw new McpResourceError(
        "Invalid resource URI: must be a non-empty string",
        -32602,
        params.uri,
      );
    }

    if (params.serverId) {
      const state = this.#serverStateMap.get(params.serverId);
      if (!state || !state.enabled) {
        throw new McpResourceError(
          `Server ${params.serverId} not found or not enabled`,
          -32001,
          params.uri,
        );
      }

      try {
        const res = await state.client.readBinaryResource({
          uri: params.uri,
          signal: params.signal,
          streaming: params.streaming,
          maxSize: params.maxSize,
        });
        return { content: res.content, serverId: params.serverId };
      } catch (error) {
        throw new McpResourceError(
          `Failed to read binary resource from server ${params.serverId}: ${
            error instanceof Error ? error.message : String(error)
          }`,
          -32603,
          params.uri,
        );
      }
    }

    // Search across all enabled servers
    const errors: Error[] = [];
    const timeoutMs = 10000; // 10 second timeout for binary reads

    for (const [serverId, state] of this.#serverStateMap.entries()) {
      if (!state.enabled) continue;

      try {
        // Create a timeout promise
        const timeoutPromise = new Promise<never>((_, reject) => {
          setTimeout(() => reject(new Error("Request timeout")), timeoutMs);
        });

        // Race between the actual request and timeout
        const res = await Promise.race([
          state.client.readBinaryResource({
            uri: params.uri,
            signal: params.signal,
            streaming: params.streaming,
            maxSize: params.maxSize,
          }),
          timeoutPromise,
        ]);

        return { content: res.content, serverId };
      } catch (error) {
        const errorMessage = error instanceof Error
          ? error.message
          : String(error);
        console.warn(
          `Failed to read binary resource ${params.uri} from server ${serverId}:`,
          errorMessage,
        );
        errors.push(error instanceof Error ? error : new Error(errorMessage));
        // Continue to next server
      }
    }

    // If we get here, the resource wasn't found on any server
    const errorMessages = errors.map((e) => e.message).join("; ");
    throw new McpResourceError(
      `Binary resource not found across enabled servers: ${params.uri}. Errors: ${errorMessages}`,
      -32002,
      params.uri,
    );
  }
}<|MERGE_RESOLUTION|>--- conflicted
+++ resolved
@@ -1,16 +1,13 @@
-<<<<<<< HEAD
 import {
   type McpBinaryResourceContent,
   McpClient,
+  type McpClientStatus,
   type McpResource,
   type McpResourceContent,
   McpResourceError,
   type McpResourceFilter,
   type McpResourceTemplate,
 } from "./McpClient.ts";
-=======
-import { McpClient, type McpClientStatus } from "./McpClient.ts";
->>>>>>> 7d82b53d
 import type { Tool } from "../tools/mod.ts";
 import type { McpServerEndpoint } from "./mod.ts";
 import type { ZypherContext } from "../ZypherAgent.ts";
@@ -489,7 +486,7 @@
     const errors: Record<string, Error> = {};
 
     for (const [serverId, state] of this.#serverStateMap.entries()) {
-      if (!state.enabled) continue;
+      if (!state.client.desiredEnabled) continue;
 
       try {
         const cursor = options?.cursorsByServerId?.[serverId];
@@ -525,7 +522,7 @@
     useCache?: boolean;
   }): Promise<{ resources: McpResource[]; nextCursor?: string }> {
     const state = this.#serverStateMap.get(serverId);
-    if (!state || !state.enabled) {
+    if (!state || !state.client.desiredEnabled) {
       throw new McpResourceError(
         `Server ${serverId} not found or not enabled`,
         -32001,
@@ -570,7 +567,7 @@
 
     if (params.serverId) {
       const state = this.#serverStateMap.get(params.serverId);
-      if (!state || !state.enabled) {
+      if (!state || !state.client.desiredEnabled) {
         throw new McpResourceError(
           `Server ${params.serverId} not found or not enabled`,
           -32001,
@@ -608,7 +605,7 @@
     > = [];
 
     for (const [serverId, state] of this.#serverStateMap.entries()) {
-      if (!state.enabled) continue;
+      if (!state.client.desiredEnabled) continue;
 
       const controller = new AbortController();
       controllers[serverId] = controller;
@@ -673,7 +670,7 @@
     options?: { signal?: AbortSignal },
   ): Promise<{ resourceTemplates: McpResourceTemplate[] }> {
     const state = this.#serverStateMap.get(serverId);
-    if (!state || !state.enabled) {
+    if (!state || !state.client.desiredEnabled) {
       throw new McpResourceError(
         `Server ${serverId} not found or not enabled`,
         -32001,
@@ -709,7 +706,7 @@
   }): Promise<{ unsubscribe: () => Promise<void>; serverId: string }> {
     if (params.serverId) {
       const state = this.#serverStateMap.get(params.serverId);
-      if (!state || !state.enabled) {
+      if (!state || !state.client.desiredEnabled) {
         throw new McpResourceError(
           `Server ${params.serverId} not found or not enabled`,
           -32001,
@@ -751,7 +748,7 @@
     > = [];
 
     for (const [serverId, state] of this.#serverStateMap.entries()) {
-      if (!state.enabled) continue;
+      if (!state.client.desiredEnabled) continue;
 
       try {
         const _subscription = await state.client.subscribeToResource({
@@ -812,7 +809,7 @@
 
     // Subscribe to all servers
     for (const [serverId, state] of this.#serverStateMap.entries()) {
-      if (state.enabled) {
+      if (state.client.desiredEnabled) {
         try {
           const unsubscribe = state.client.onResourcesListChanged(callback);
           unsubscribers.push(unsubscribe);
@@ -845,7 +842,7 @@
    */
   clearAllResourceCaches(): void {
     for (const [serverId, state] of this.#serverStateMap.entries()) {
-      if (state.enabled) {
+      if (state.client.desiredEnabled) {
         try {
           state.client.clearResourceCache();
         } catch (error) {
@@ -868,7 +865,7 @@
     const stats: Record<string, { size: number; entries: string[] }> = {};
 
     for (const [serverId, state] of this.#serverStateMap.entries()) {
-      if (state.enabled) {
+      if (state.client.desiredEnabled) {
         try {
           stats[serverId] = state.client.getCacheStats();
         } catch (error) {
@@ -912,7 +909,7 @@
 
     if (params.serverId) {
       const state = this.#serverStateMap.get(params.serverId);
-      if (!state || !state.enabled) {
+      if (!state || !state.client.desiredEnabled) {
         throw new McpResourceError(
           `Server ${params.serverId} not found or not enabled`,
           -32001,
@@ -944,7 +941,7 @@
     const timeoutMs = 10000; // 10 second timeout for binary reads
 
     for (const [serverId, state] of this.#serverStateMap.entries()) {
-      if (!state.enabled) continue;
+      if (!state.client.desiredEnabled) continue;
 
       try {
         // Create a timeout promise
