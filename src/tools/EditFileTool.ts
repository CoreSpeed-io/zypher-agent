--- conflicted
+++ resolved
@@ -9,13 +9,9 @@
   INSERT = "insert",
   REPLACE_REGEX = "replace_regex",
   REPLACE_STR_ALL = "replace_str_all",
-  REPLACE_STR_FIRST = "replace_str_first",
+  REPLACE_STR_FIRST = "replace_str_first"
   OVERWRITE = "overwrite",
   PATCH = "patch",
-<<<<<<< HEAD
-=======
-  CREATE = "create",
->>>>>>> 555bea9c
   UNDO = "undo",
 }
 
@@ -28,36 +24,6 @@
   }
 }
 
-<<<<<<< HEAD
-=======
-async function createFile(targetFile: string) {
-  try {
-    const parent = dirname(targetFile);
-    if (parent) await ensureDir(parent);
-
-    await Deno.create(targetFile);
-
-    return JSON.stringify({
-      ok: true,
-      tool: "edit_file",
-      targetFile,
-      action: EditFileAction.CREATE,
-      bytesBefore: 0,
-      bytesAfter: 0,
-      changed: true,
-      details: { created: true },
-    });
-  } catch (e) {
-    return JSON.stringify({
-      ok: false,
-      tool: "edit_file",
-      error: `Failed to create file: ${e instanceof Error ? e.message : e}`,
-      data: { targetFile, action: EditFileAction.CREATE },
-    });
-  }
-}
-
->>>>>>> 555bea9c
 async function overwriteFile(
   targetFile: string,
   content: string,
@@ -104,7 +70,6 @@
         error: `Invalid insertAt value: ${insertAt}. Must be greater than 0.`,
         data: { targetFile, action: EditFileAction.INSERT, insertAt },
       });
-<<<<<<< HEAD
     }
     const original = await Deno.readTextFile(targetFile);
     const lines = original.split("\n");
@@ -245,148 +210,7 @@
     if (patched === false) {
       throw new Error("Incompatible patch");
     }
-=======
-    }
-    const original = await Deno.readTextFile(targetFile);
-    const lines = original.split("\n");
-    const safeInsertAt = insertAt - 1;
-
-    lines.splice(safeInsertAt, 0, ...content.split("\n"));
-    const out = lines.join("\n");
-
-    await Deno.writeTextFile(targetFile, out);
-    const bytesAfter = await statBytes(targetFile);
-
-    return JSON.stringify({
-      ok: true,
-      tool: "edit_file",
-      targetFile,
-      action: EditFileAction.INSERT,
-      bytesBefore,
-      bytesAfter,
-      changed: out !== original,
-      details: {
-        insertAt: safeInsertAt,
-        insertedLines: content.split("\n").length,
-      },
-    });
-  } catch (e) {
-    return JSON.stringify({
-      ok: false,
-      tool: "edit_file",
-      error: `Failed to insert file: ${e instanceof Error ? e.message : e}`,
-      data: { targetFile, action: EditFileAction.INSERT },
-    });
-  }
-}
-
-async function replaceStringInFile(
-  targetFile: string,
-  matchString: string,
-  replacement: string,
-  replaceAll: boolean,
-  bytesBefore: number,
-) {
-  const action = replaceAll
-    ? EditFileAction.REPLACE_STR_ALL
-    : EditFileAction.REPLACE_STR_FIRST;
-
-  try {
-    const original = await Deno.readTextFile(targetFile);
-    const output = replaceAll
-      ? original.replaceAll(matchString, replacement)
-      : original.replace(matchString, replacement);
-
-    const occurrences = original.split(matchString).length - 1;
-
-    if (occurrences > 0) {
-      await Deno.writeTextFile(targetFile, output);
-    }
-
-    const bytesAfter = await statBytes(targetFile);
-    return JSON.stringify({
-      ok: true,
-      tool: "edit_file",
-      targetFile,
-      action,
-      bytesBefore,
-      bytesAfter,
-      changed: occurrences > 0,
-      details: {
-        matchString,
-        occurrences,
-        replacement,
-        replaced: occurrences > 0,
-      },
-    });
-  } catch (e) {
-    return JSON.stringify({
-      ok: false,
-      tool: "edit_file",
-      error: `Failed to replace string in file: ${
-        e instanceof Error ? e.message : e
-      }`,
-      data: { targetFile, action },
-    });
-  }
-}
-
-async function replaceRegexInFile(
-  targetFile: string,
-  pattern: string, // oldContent
-  reFlags: string,
-  replacement: string, // newContent
-  bytesBefore: number,
-) {
-  try {
-    const original = await Deno.readTextFile(targetFile);
-    const regex = new RegExp(pattern, reFlags);
-    const matches = original.match(regex);
-
-    if (matches) {
-      const output = original.replace(regex, replacement);
-      await Deno.writeTextFile(targetFile, output);
-    }
-
-    const bytesAfter = await statBytes(targetFile);
-    return JSON.stringify({
-      ok: true,
-      tool: "edit_file",
-      targetFile,
-      action: EditFileAction.REPLACE_REGEX,
-      bytesBefore,
-      bytesAfter,
-      changed: !!matches,
-      details: {
-        pattern,
-        occurrences: matches ? matches.length : 0,
-        replacement,
-      },
-    });
-  } catch (e) {
-    return JSON.stringify({
-      ok: false,
-      tool: "edit_file",
-      error: `Failed to replace regex in file: ${
-        e instanceof Error ? e.message : e
-      }`,
-      data: { targetFile, action: EditFileAction.REPLACE_REGEX },
-    });
-  }
-}
-
-async function patchFile(
-  targetFile: string,
-  diff: string,
-  bytesBefore: number,
-) {
-  try {
-    const original = await Deno.readTextFile(targetFile);
-    const patched = applyPatch(original, diff);
-    if (patched === false) {
-      throw new Error("Incompatible patch");
-    }
->>>>>>> 555bea9c
+
     await Deno.writeTextFile(targetFile, patched);
     const bytesAfter = await statBytes(targetFile);
     return JSON.stringify({
@@ -465,11 +289,7 @@
 Parameters:
 - targetFile: The target file to edit.
 - instructions: One sentence explanation of the intended change (for logging/audit).
-<<<<<<< HEAD
 - action: One of "overwrite" | "insert" | "replace_regex" | "replace_str_first" | "replace_str_all" | "patch" | "undo". Default "overwrite".
-=======
-- action: One of "create" | "insert" | "replace_regex" | "replace_str_first" | "replace_str_all" | "overwrite" | "patch" | "undo". Default "create".
->>>>>>> 555bea9c
 - oldContent (optional):
   - For REPLACE_STR_*: the search string.
   - For REPLACE_REGEX: the regex *pattern* (JS RegExp source string).
@@ -483,14 +303,8 @@
 - insertAt (optional): 1-based line number to insert BEFORE (for "insert"). If > EOF, appends at end.
 
 Behavior:
-<<<<<<< HEAD
 - Validates file existence before editing.
 - Produces metadata about the change (bytes before/after, whether content changed).
-=======
-- Validates file existence before editing (except CREATE).
-- Produces metadata about the change (bytes before/after, whether content changed).
-- CREATE: creates an empty file.
->>>>>>> 555bea9c
 - OVERWRITE: replaces the entire file content, creating a new file with the specified content if it doesn't exist.
 - REPLACE_STR_FIRST: replaces the first occurrence; returns count (=0 or 1).
 - REPLACE_STR_ALL: replaces all occurrences; returns total count.
@@ -532,11 +346,7 @@
       action: z
         .nativeEnum(EditFileAction)
         .describe("The action to perform")
-<<<<<<< HEAD
         .default(EditFileAction.OVERWRITE),
-=======
-        .default(EditFileAction.CREATE),
->>>>>>> 555bea9c
       oldContent: z
         .string()
         .optional()
@@ -572,17 +382,6 @@
       const fileName = basename(targetFile);
       try {
         await Deno.stat(targetFile);
-<<<<<<< HEAD
-=======
-        if (action === EditFileAction.CREATE) {
-          return JSON.stringify({
-            ok: false,
-            tool: "edit_file",
-            error: `${targetFile} already exists`,
-            data: { targetFile, action: EditFileAction.CREATE },
-          });
-        }
->>>>>>> 555bea9c
         // Backup original file
         if (action !== EditFileAction.UNDO) {
           await Deno.copyFile(
@@ -591,13 +390,7 @@
           );
         }
       } catch {
-        if (
-<<<<<<< HEAD
-=======
-          action !== EditFileAction.CREATE &&
->>>>>>> 555bea9c
-          action !== EditFileAction.OVERWRITE
-        ) {
+        if ( action !== EditFileAction.OVERWRITE ) {
           return JSON.stringify({
             ok: false,
             tool: "edit_file",
@@ -611,12 +404,6 @@
         const bytesBefore = await statBytes(targetFile);
 
         switch (action) {
-<<<<<<< HEAD
-=======
-          case EditFileAction.CREATE: {
-            return await createFile(targetFile);
-          }
->>>>>>> 555bea9c
           case EditFileAction.OVERWRITE: {
             return await overwriteFile(targetFile, newContent, bytesBefore);
           }
@@ -648,6 +435,7 @@
                 data: { targetFile, action: EditFileAction.REPLACE_STR_FIRST },
               });
             }
+            
             return await replaceStringInFile(
               targetFile,
               oldContent,
@@ -666,6 +454,7 @@
                 data: { targetFile, action: EditFileAction.REPLACE_STR_ALL },
               });
             }
+            
             return await replaceStringInFile(
               targetFile,
               oldContent,
