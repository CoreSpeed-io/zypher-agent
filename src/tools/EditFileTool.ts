import { z } from "zod";
<<<<<<< HEAD
import { defineTool } from "./mod.ts";
import * as path from "@std/path";
import { ensureDir } from "@std/fs";

export const EditFileTool = defineTool({
  name: "edit_file",
  description:
    "Use this tool to edit a file by providing its complete new content.\n\nThis tool expects the entire file content to be provided, not just the changes.\nThe content will completely replace the existing file content (or create a new file if it doesn't exist).\n\nWhen using this tool:\n1. Provide the complete file content including all necessary imports and dependencies\n2. Ensure the content is properly formatted and follows the project's code style\n3. Include appropriate error handling and type safety measures\n4. Add descriptive comments for complex logic",
  parameters: z.object({
    targetFile: z
      .string()
      .describe(
        "The target file to modify. Always specify the target file as the first argument and use the relative path in the workspace of the file to edit",
      ),
    instructions: z
      .string()
      .describe(
        "A single sentence instruction describing what you are going to do for the edit",
=======
import {
  createTool,
  type Tool,
  type ToolExecutionContext,
  type ToolResult,
} from "./mod.ts";
import { applyPatch } from "diff";
import { fileExists } from "../utils/data.ts";
import { basename, dirname, join, resolve } from "@std/path";
import { ensureDir } from "@std/fs";

/**
 * Create file editing tools with an optional backup directory
 *
 * @param backupDir - The directory where file backups will be stored before edits are applied.
 *  Defaults to ./backup if not provided.
 * @returns An object containing the configured file editing tool
 */
export function createEditFileTools(backupDir: string = "./backup"): {
  EditFileTool: Tool<{
    targetFile: string;
    explanation: string;
    action:
      | { type: "overwrite"; content: string }
      | { type: "insert"; content: string; line: number }
      | {
        type: "replace_str";
        oldContent: string;
        newContent: string;
        replaceAll?: boolean;
      }
      | {
        type: "replace_regex";
        pattern: string;
        replacement: string;
        flags?: string;
      }
      | { type: "patch"; diff: string };
  }>;
  UndoFileTool: Tool<{
    targetFile: string;
    explanation: string;
  }>;
} {
  const EditFileTool = createTool({
    name: "edit_file",
    description:
      "Edit a text file using various actions like overwrite, insert, replace, or patch.",
    schema: z.object({
      targetFile: z.string().describe("The target file to edit"),
      explanation: z.string().describe(
        "One sentence explanation of the intended change",
>>>>>>> 35f174fa
      ),
      action: z.discriminatedUnion("type", [
        z.object({
          type: z.literal("overwrite").describe("Replace entire file content"),
          content: z.string().describe("The complete new file content"),
        }),
        z.object({
          type: z.literal("insert").describe("Insert content at specific line"),
          content: z.string().describe("The content to insert"),
          line: z.number().min(1).describe(
            "1-based line number to insert content BEFORE",
          ),
        }),
        z.object({
          type: z.literal("replace_str").describe("Replace string occurrences"),
          oldContent: z.string().describe(
            "The exact string to find and replace",
          ),
          newContent: z.string().describe("The replacement string"),
          replaceAll: z.boolean().optional().default(false).describe(
            "Replace all occurrences instead of just the first",
          ),
        }),
        z.object({
          type: z.literal("replace_regex").describe(
            "Replace using regular expression",
          ),
          pattern: z.string().describe("The regular expression pattern"),
          replacement: z.string().describe(
            "The replacement string (can include capture groups)",
          ),
          flags: z.string().optional().default("g").describe(
            "RegExp flags (e.g. 'g', 'i')",
          ),
        }),
        z.object({
          type: z.literal("patch").describe("Apply unified diff patch"),
          diff: z.string().describe("The unified diff string to apply"),
        }),
      ]),
    }),

    execute: async (
      params,
      ctx: ToolExecutionContext,
    ): Promise<ToolResult> => {
      const target = resolve(ctx.workingDirectory, params.targetFile);

      const resolvedBackupDir = resolve(ctx.workingDirectory, backupDir);
      await ensureDir(resolvedBackupDir);

      // Check if file exists and create backup if needed
      if (await fileExists(target)) {
        const fileName = basename(target);
        // Backup original file
        await Deno.copyFile(
          target,
          join(resolvedBackupDir, `${fileName}.bak`),
        );
      } else if (params.action.type !== "overwrite") {
        throw new Error(
          `Target file ${target} does not exist, required for action ${params.action.type}.`,
        );
      }

      switch (params.action.type) {
        case "overwrite": {
          const parent = dirname(target);
          if (parent) await ensureDir(parent);

          await Deno.writeTextFile(target, params.action.content);
          return "File overwritten successfully";
        }

        case "insert": {
          if (params.action.line < 1) {
            throw new Error(
              `Invalid line value: ${params.action.line}. Must be greater than 0.`,
            );
          }

          const original = await Deno.readTextFile(target);
          const originalLines = original.split("\n");
          const insertedLines = params.action.content.split("\n");

          // convert 1-based line number to 0-based index
          const insertAt = params.action.line - 1;
          originalLines.splice(insertAt, 0, ...insertedLines);
          const output = originalLines.join("\n");

          await Deno.writeTextFile(target, output);
          return `Inserted ${insertedLines.length} lines.`;
        }

        case "replace_str": {
          const original = await Deno.readTextFile(target);
          const output = params.action.replaceAll
            ? original.replaceAll(
              params.action.oldContent,
              params.action.newContent,
            )
            : original.replace(
              params.action.oldContent,
              params.action.newContent,
            );

          const occurrences = original.split(params.action.oldContent).length -
            1;

          if (occurrences > 0) {
            await Deno.writeTextFile(target, output);
            return `Replaced ${occurrences} occurrences`;
          } else {
            return "No occurrences found to replace";
          }
        }

        case "replace_regex": {
          const original = await Deno.readTextFile(target);
          const regex = new RegExp(
            params.action.pattern,
            params.action.flags,
          );
          const matches = original.match(regex);

          if (matches) {
            const output = original.replace(regex, params.action.replacement);
            await Deno.writeTextFile(target, output);
            return `Replaced ${matches.length} regex matches`;
          } else {
            return "No matches found for the regex pattern";
          }
        }

        case "patch": {
          const original = await Deno.readTextFile(target);
          const patched = applyPatch(original, params.action.diff);
          if (patched === false) {
            throw new Error("Incompatible patch");
          }

          await Deno.writeTextFile(target, patched);
          return "File patched successfully";
        }
      }
    },
  });

  const UndoFileTool = createTool({
    name: "undo_file",
    description: "Restore a file from its backup.",
    schema: z.object({
      targetFile: z.string().describe("The target file to restore from backup"),
      explanation: z.string().describe(
        "One sentence explanation of why you're undoing",
      ),
<<<<<<< HEAD
  }),
  execute: async ({ targetFile, codeEdit }) => {
    try {
      // Ensure the directory exists
      const dir = path.dirname(targetFile);
      await ensureDir(dir);

      // Write the file
      await Deno.writeTextFile(targetFile, codeEdit);
      return `Successfully wrote ${targetFile}`;
    } catch (error) {
      if (error instanceof Error) {
        return `Error editing file: ${error.message}`;
=======
    }),

    execute: async (params, ctx: ToolExecutionContext): Promise<ToolResult> => {
      const targetResolved = resolve(ctx.workingDirectory, params.targetFile);
      const backupResolvedDir = resolve(ctx.workingDirectory, backupDir);

      const fileName = basename(targetResolved);

      // const backupFile = `${backupDir}/${fileName}.bak`;
      const backupFile = join(backupResolvedDir, `${fileName}.bak`);
      const backupExists = await fileExists(backupFile);
      if (backupExists) {
        await Deno.copyFile(backupFile, targetResolved);
      } else {
        throw new Error("No backup file exists");
>>>>>>> 35f174fa
      }

      return "Successfully restored file from backup";
    },
  });

  return { EditFileTool, UndoFileTool };
}<|MERGE_RESOLUTION|>--- conflicted
+++ resolved
@@ -1,24 +1,4 @@
 import { z } from "zod";
-<<<<<<< HEAD
-import { defineTool } from "./mod.ts";
-import * as path from "@std/path";
-import { ensureDir } from "@std/fs";
-
-export const EditFileTool = defineTool({
-  name: "edit_file",
-  description:
-    "Use this tool to edit a file by providing its complete new content.\n\nThis tool expects the entire file content to be provided, not just the changes.\nThe content will completely replace the existing file content (or create a new file if it doesn't exist).\n\nWhen using this tool:\n1. Provide the complete file content including all necessary imports and dependencies\n2. Ensure the content is properly formatted and follows the project's code style\n3. Include appropriate error handling and type safety measures\n4. Add descriptive comments for complex logic",
-  parameters: z.object({
-    targetFile: z
-      .string()
-      .describe(
-        "The target file to modify. Always specify the target file as the first argument and use the relative path in the workspace of the file to edit",
-      ),
-    instructions: z
-      .string()
-      .describe(
-        "A single sentence instruction describing what you are going to do for the edit",
-=======
 import {
   createTool,
   type Tool,
@@ -71,7 +51,6 @@
       targetFile: z.string().describe("The target file to edit"),
       explanation: z.string().describe(
         "One sentence explanation of the intended change",
->>>>>>> 35f174fa
       ),
       action: z.discriminatedUnion("type", [
         z.object({
@@ -228,21 +207,6 @@
       explanation: z.string().describe(
         "One sentence explanation of why you're undoing",
       ),
-<<<<<<< HEAD
-  }),
-  execute: async ({ targetFile, codeEdit }) => {
-    try {
-      // Ensure the directory exists
-      const dir = path.dirname(targetFile);
-      await ensureDir(dir);
-
-      // Write the file
-      await Deno.writeTextFile(targetFile, codeEdit);
-      return `Successfully wrote ${targetFile}`;
-    } catch (error) {
-      if (error instanceof Error) {
-        return `Error editing file: ${error.message}`;
-=======
     }),
 
     execute: async (params, ctx: ToolExecutionContext): Promise<ToolResult> => {
@@ -258,7 +222,6 @@
         await Deno.copyFile(backupFile, targetResolved);
       } else {
         throw new Error("No backup file exists");
->>>>>>> 35f174fa
       }
 
       return "Successfully restored file from backup";
