--- conflicted
+++ resolved
@@ -1,21 +1,16 @@
 // Public entry point for Zypher Agent SDK
 
 // Core agent
-<<<<<<< HEAD
-export { TaskConcurrencyError, ZypherAgent } from "./ZypherAgent.ts";
-export type { ZypherAgentConfig } from "./ZypherAgent.ts";
-=======
 export * from "./ZypherAgent.ts";
 export * from "./checkpoints.ts";
 export * from "./cli.ts";
 export * from "./error.ts";
 export * from "./message.ts";
 export * from "./prompt.ts";
->>>>>>> 1671dabb
 
 // Modules
-export * from "./errorDetection/mod.ts";
 export * from "./llm/mod.ts";
+export * from "./loopInterceptors/mod.ts";
 export * from "./mcp/mod.ts";
 export * from "./storage/mod.ts";
 export * from "./utils/mod.ts";