# Logs
logs
*.log
npm-debug.log*
yarn-debug.log*
yarn-error.log*
lerna-debug.log*
.pnpm-debug.log*

# MCP Configuration
mcp.json
.server-status.json

# Diagnostic reports (https://nodejs.org/api/report.html)
report.[0-9]*.[0-9]*.[0-9]*.[0-9]*.json

# Runtime data
pids
*.pid
*.seed
*.pid.lock

# Directory for instrumented libs generated by jscoverage/JSCover
lib-cov

# Coverage directory used by tools like istanbul
coverage
*.lcov

# nyc test coverage
.nyc_output

# Grunt intermediate storage (https://gruntjs.com/creating-plugins#storing-task-files)
.grunt

# Bower dependency directory (https://bower.io/)
bower_components

# node-waf configuration
.lock-wscript

# Compiled binary addons (https://nodejs.org/api/addons.html)
build/Release

# Dependency directories
node_modules/
jspm_packages/

# Snowpack dependency directory (https://snowpack.dev/)
web_modules/

# TypeScript cache
*.tsbuildinfo

# Optional npm cache directory
.npm

# Optional eslint cache
.eslintcache

# Optional stylelint cache
.stylelintcache

# Microbundle cache
.rpt2_cache/
.rts2_cache_cjs/
.rts2_cache_es/
.rts2_cache_umd/

# Optional REPL history
.node_repl_history

# Output of 'npm pack'
*.tgz

# Yarn Integrity file
.yarn-integrity

# dotenv environment variable files
.env
.env.development.local
.env.test.local
.env.production.local
.env.local

# parcel-bundler cache (https://parceljs.org/)
.cache
.parcel-cache

# Next.js build output
.next
out

# Nuxt.js build / generate output
.nuxt
dist

# Gatsby files
.cache/
# Comment in the public line in if your project uses Gatsby and not Next.js
# https://nextjs.org/blog/next-9-1#public-directory-support
# public

# vuepress build output
.vuepress/dist

# vuepress v2.x temp and cache directory
.temp
.cache

# vitepress build output
**/.vitepress/dist

# vitepress cache directory
**/.vitepress/cache

# Docusaurus cache and generated files
.docusaurus

# Serverless directories
.serverless/

# FuseBox cache
.fusebox/

# DynamoDB Local files
.dynamodb/

# TernJS port file
.tern-port

# Stores VSCode versions used for testing VSCode extensions
.vscode-test

# yarn v2
.yarn/cache
.yarn/unplugged
.yarn/build-state.yml
.yarn/install-state.gz
.pnp.*

# ide
.idea/
.vscode/

<<<<<<< HEAD
bench/GAIA
bench/output
bench/workspace
zyper-sandbox

answer_comparison.csv
**/workspace*/
**/output*/

result.json
=======
# npm publish artifacts
npm/
>>>>>>> ae212d0d
<|MERGE_RESOLUTION|>--- conflicted
+++ resolved
@@ -143,7 +143,6 @@
 .idea/
 .vscode/
 
-<<<<<<< HEAD
 bench/GAIA
 bench/output
 bench/workspace
@@ -154,7 +153,5 @@
 **/output*/
 
 result.json
-=======
 # npm publish artifacts
-npm/
->>>>>>> ae212d0d
+npm/