--- conflicted
+++ resolved
@@ -11,11 +11,7 @@
   ReadFileTool,
   RunTerminalCmdTool,
   WebSearchTool,
-<<<<<<< HEAD
-  WebsiteInfoSearchTool,
   WebsiteSurfTool,
-=======
->>>>>>> 07209cd5
   WebsiteAccessTool,
   YouTubeVideoAccessTool,
   AskImageQuestionTool,
@@ -423,12 +419,9 @@
     mcpServerManager.registerTool(AskImageQuestionTool);
     mcpServerManager.registerTool(AskFileUrlQuestionTool);
 
-<<<<<<< HEAD
-    // mcpServerManager.registerTool(WebsiteInfoSearchTool);
+
     mcpServerManager.registerTool(WebsiteSurfTool);
-    
-=======
->>>>>>> 07209cd5
+
     // mcpServerManager.registerTool(AccessWebsiteInBrowserTool);
     // mcpServerManager.registerTool(ClickWebsiteElementInBrowserTool);
     // mcpServerManager.registerTool(FillInputElementInBrowserTool);
