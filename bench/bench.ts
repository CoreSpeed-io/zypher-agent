import "jsr:@std/dotenv/load";
import { type StreamHandler, ZypherAgent } from "../src/ZypherAgent.ts";
import {
  AudioToTextTool,
  CopyFileTool,
  DeleteFileTool,
  EditFileTool,
  FileSearchTool,
  GrepSearchTool,
  ListDirTool,
  ReadFileTool,
  RunTerminalCmdTool,
  WebSearchTool,
<<<<<<< HEAD
  WebsiteSurfTool,
=======
>>>>>>> b505af06
  WebsiteAccessTool,
  YouTubeVideoAccessTool,
  AskImageQuestionTool,
  AskFileUrlQuestionTool,
  // AccessWebsiteInBrowserTool,
  // ClickWebsiteElementInBrowserTool,
  // FillInputElementInBrowserTool 
  SearchWikipediaTool,
  VideoFrameAtTimeTool,
  VideoAudioExtractTool,
  VideoDownloadTool,
  VideoToGifClipTool,
  VideoInferenceTool,
  VideoCompressionTool
} from "../src/tools/mod.ts";
import { formatError } from "../src/error.ts";
import { McpServerManager } from "../src/mcp/McpServerManager.ts";
import { FileAttachment, isFileTypeSupported } from "../src/message.ts";
import { S3StorageService } from "../src/storage/S3StorageService.ts";
import { ensureDir } from "@std/fs";
import { join } from "@std/path";
import * as path from "@std/path";

const BENCHMARK_DATASET = Deno.env.get("BENCHMARK_DATASET")!;
const BENCHMARK_MODE = Deno.env.get("BENCHMARK_MODE")! as "test" | "validation";
const BENCHMARK_LEVEL = Deno.env.get("BENCHMARK_LEVEL");
const BENCHMARK_METADATA = Deno.env.get("BENCHMARK_METADATA")!;
const BENCHMARK_WORKSPACE = Deno.env.get("BENCHMARK_WORKSPACE")!;
const BENCHMARK_MODEL = Deno.env.get("BENCHMARK_MODEL")!;
// const BENCHMARK_PROMPT =
//   `You are a general AI assistant. I will ask you a question. Report your \
// thoughts, and finish your answer with the following template: \
// FINAL ANSWER: [YOUR FINAL ANSWER]. YOUR FINAL ANSWER should be a number OR \
// as few words as possible OR a comma separated list of numbers and/or \
// strings. If you are asked for a number, don't use comma to write your number \
// neither use units such as $ or percent sign unless specified otherwise. If \
// you are asked for a string, don't use articles, neither abbreviations (e.g. \
// for cities), and write the digits in plain text unless specified otherwise. \
// If you are asked for a comma separated list, apply the above rules depending \
// of whether the element to be put in the list is a number or a string.`;
const BENCHMARK_OUTPUT = Deno.env.get("BENCHMARK_OUTPUT")!;

interface GAIATask {
  task_id: string;
  Question: string;
  Level: number;
  file_name: string;
  "Final answer": string;
  "Annotator Metadata": {
    Steps: string;
    "Number of steps": string;
    "How long did this take?": string;
    Tools: string;
    "Number of tools": string;
  };
}

interface BenchmarkResult {
  task_id: string;
  question: string;
  level: number;
  file_name: string;
  expected_answer: string;
  agent_answer: string;
  success: boolean;
  error?: string;
  duration_ms: number;
  messages_count: number;
  timestamp: string;
}

const textEncoder = new TextEncoder();

async function loadGAIADataset(
  datasetPath: string,
  mode: "test" | "validation",
  metadataName: string,
  level?: number,
): Promise<GAIATask[]> {
  // Construct the path to the metadata.jsonl file based on the dataset structure
  const metadataPath = join(datasetPath, "2023", mode, metadataName + ".jsonl");

  try {
    const content = await Deno.readTextFile(metadataPath);
    const lines = content.trim().split("\n");
    const tasks: GAIATask[] = [];

    for (const line of lines) {
      if (line.trim()) {
        try {
          const task = JSON.parse(line) as GAIATask;

          // Filter by level if specified
          if (level === undefined || task.Level === level) {
            tasks.push(task);
          }
        } catch (error) {
          console.warn(`Failed to parse line: ${line}`, error);
        }
      }
    }

    return tasks;
  } catch (error) {
    throw new Error(
      `Failed to load GAIA dataset from ${metadataPath}: ${formatError(error)}`,
    );
  }
}

async function setupWorkspaceForTask(
  task: GAIATask,
  workspaceDir: string,
  datasetPath: string,
  mode: string,
): Promise<void> {
  // Create task-specific workspace
  const taskWorkspace = join(workspaceDir, task.task_id);

  await ensureDir(taskWorkspace);

  // Create .zypherrules file, disabled due to a bug in Zypher Agent
  // await Deno.writeTextFile(
  //   join(taskWorkspace, ".zypherrules"),
  //   BENCHMARK_PROMPT,
  // );

  // If task has an associated file, copy it to the workspace
  if (task.file_name) {
    const sourceFile = join(datasetPath, "2023", mode, task.file_name);
    const targetFile = join(taskWorkspace, task.file_name);

    try {
      await Deno.copyFile(sourceFile, targetFile);
      console.log(`📁 Copied file ${sourceFile} to workspace`);
    } catch (error) {
      console.warn(
        `⚠️  Failed to copy file ${sourceFile}: ${formatError(error)}`,
      );
    }
  }
}

async function createFileAttachmentsForTask(
  task: GAIATask,
  workspaceDir: string,
  storageService: S3StorageService,
): Promise<FileAttachment[]> {
  const attachments: FileAttachment[] = [];

  if (!task.file_name) {
    return attachments;
  }

  // const taskWorkspace = join(workspaceDir, task.task_id);
  const filePath = task.file_name;

  try {
    // Check if file exists
    const fileInfo = await Deno.stat(filePath);
    if (!fileInfo.isFile) {
      console.warn(`⚠️  ${task.file_name} is not a file`);
      return attachments;
    }

    // Determine MIME type from file extension
    const ext = path.extname(task.file_name).toLowerCase();
    let contentType: string;

    switch (ext) {
      // case '.jpg':
      // case '.jpeg':
      //   contentType = 'image/jpeg';
      //   break;
      // case '.png':
      //   contentType = 'image/png';
      //   break;
      // case '.gif':
      //   contentType = 'image/gif';
      //   break;
      // case '.webp':
      //   contentType = 'image/webp';
      //   break;
      case '.pdf':
        contentType = 'application/pdf';
        break;
      default:
        console.log(`⚠️  File ${task.file_name} has unsupported type: ${ext}`);
        return attachments;
    }

    // Check if the content type is supported
    if (!isFileTypeSupported(contentType)) {
      console.log(`⚠️  File ${task.file_name} has unsupported content type: ${contentType}`);
      return attachments;
    }

    // Read file and upload to S3
    const fileBuffer = await Deno.readFile(filePath);

    const uploadResult = await storageService.uploadFromBuffer(fileBuffer, {
      filename: task.file_name,
      contentType: contentType,
      size: fileBuffer.length,
    });

    // Create file attachment
    const fileAttachment: FileAttachment = {
      type: "file_attachment",
      fileId: uploadResult.id,
      mimeType: contentType as any, // We know it's supported from the check above
    };

    attachments.push(fileAttachment);
    console.log(`📎 Created file attachment for ${task.file_name} (${contentType}) -> ${uploadResult.id}`);
  } catch (error) {
    console.warn(`⚠️  Failed to create file attachment for ${task.file_name}: ${formatError(error)}`);
  }

  return attachments;
}

async function cleanupWorkspaceForTask(
  task: GAIATask,
  workspaceDir: string,
): Promise<void> {
  const taskWorkspace = join(workspaceDir, task.task_id);
  try {
    await Deno.remove(taskWorkspace, { recursive: true });
    console.log(`🧹 Cleaned up workspace for task ${task.task_id}`);
  } catch (error) {
    console.warn(
      `⚠️  Failed to cleanup workspace for task ${task.task_id}: ${formatError(error)
      }`,
    );
  }
}

async function runBenchmarkTask(
  task: GAIATask,
  agent: ZypherAgent,
  workspaceDir: string,
  storageService: S3StorageService | undefined,
  model?: string,
): Promise<BenchmarkResult> {
  const startTime = Date.now();
  const taskWorkspace = join(workspaceDir, task.task_id);

  console.log(`\n🚀 Running task ${task.task_id} (Level ${task.Level})`);
  console.log(`📝 Question: ${task.Question}`);
  if (task.file_name) {
    console.log(`📄 File: ${task.file_name}`);
  }

  let agentAnswer = "";
  let success = false;
  let error: string | undefined;
  let messagesCount = 0;

  try {
    // Change to task workspace
    const originalCwd = Deno.cwd();
    Deno.chdir(taskWorkspace);

    let isFirstToolUseChunk = true;

    try {
      // Create file attachments for supported files if storage service is available
      let fileAttachments: FileAttachment[] = [];
      if (storageService) {
        fileAttachments = await createFileAttachmentsForTask(
          task,
          workspaceDir,
          storageService,
        );
      }

      // Setup streaming handler to capture the response
      const streamHandler: StreamHandler = {
        onContent: (content, isFirstChunk) => {
          if (isFirstChunk) {
            Deno.stdout.write(textEncoder.encode("🤖 "));
          }
          Deno.stdout.write(textEncoder.encode(content));
          agentAnswer += content;
        },
        onToolUse: (name, partialInput) => {
          if (isFirstToolUseChunk) {
            Deno.stdout.write(
              textEncoder.encode(`\n\n🔧 Using tool: ${name}\n`),
            );
          }
          isFirstToolUseChunk = false;

          Deno.stdout.write(
            textEncoder.encode(partialInput),
          );
        },
        onMessage: (message) => {
          messagesCount++;
          Deno.stdout.write(textEncoder.encode("\n"));
        },
      };

      // Run the task with file attachments
      await agent.runTaskWithStreaming(
        task.Question,
        model,
        streamHandler,
        fileAttachments.length > 0 ? fileAttachments : undefined,
        { think: true },
      );

      success = true;
      console.log(`\n✅ Task ${task.task_id} completed`);
    } finally {
      // Always restore original working directory
      Deno.chdir(originalCwd);
    }
  } catch (err) {
    error = formatError(err);
    console.error(`\n❌ Task ${task.task_id} failed: ${error}`);
  }

  const duration = Date.now() - startTime;

  return {
    task_id: task.task_id,
    question: task.Question,
    level: task.Level,
    file_name: task.file_name,
    expected_answer: task["Final answer"],
    agent_answer: agentAnswer.trim(),
    success,
    error,
    duration_ms: duration,
    messages_count: messagesCount,
    timestamp: new Date().toISOString(),
  };
}

async function saveBenchmarkResult(
  result: BenchmarkResult,
  outputPath: string,
): Promise<void> {
  const resultLine = JSON.stringify(result) + "\n";

  try {
    await Deno.writeTextFile(join(outputPath, result.task_id), resultLine, {
      append: true,
    });
  } catch (error) {
    console.error(`Failed to save result: ${formatError(error)}`);
  }
}

async function main(): Promise<void> {
  try {
    // Load GAIA dataset
    console.log(
      `\n📖 Loading GAIA dataset from ${BENCHMARK_DATASET} (mode: ${BENCHMARK_MODE})`,
    );
    const tasks = await loadGAIADataset(
      BENCHMARK_DATASET!,
      BENCHMARK_MODE as "test" | "validation",
      BENCHMARK_METADATA,
      BENCHMARK_LEVEL ? parseInt(BENCHMARK_LEVEL) : undefined,
    );
    console.log(`✅ Loaded ${tasks.length} tasks`);

    // Ensure workspace directory exists
    await ensureDir(BENCHMARK_WORKSPACE);

    // Initialize S3 storage service for file attachments
    let storageService: S3StorageService | undefined;

    // Only initialize S3 if AWS credentials are available
    const awsAccessKeyId = Deno.env.get("S3_ACCESS_KEY_ID")!;
    const awsSecretAccessKey = Deno.env.get("S3_SECRET_ACCESS_KEY")!;
    const awsRegion = Deno.env.get("S3_REGION")!;
    const s3Bucket = Deno.env.get("S3_BUCKET_NAME")!;

    storageService = new S3StorageService({
      bucket: s3Bucket,
      region: awsRegion,
      credentials: {
        accessKeyId: awsAccessKeyId,
        secretAccessKey: awsSecretAccessKey,
      },
    });
    console.log(`🗄️  Initialized S3 storage service (bucket: ${s3Bucket}, region: ${awsRegion})`);


    // Initialize MCP Server Manager
    const mcpServerManager = new McpServerManager();
    await mcpServerManager.init();

    // Register all available tools
    mcpServerManager.registerTool(ReadFileTool);
    mcpServerManager.registerTool(ListDirTool);
    mcpServerManager.registerTool(EditFileTool);
    mcpServerManager.registerTool(RunTerminalCmdTool);
    mcpServerManager.registerTool(GrepSearchTool);
    mcpServerManager.registerTool(FileSearchTool);
    mcpServerManager.registerTool(CopyFileTool);
    mcpServerManager.registerTool(DeleteFileTool);
    mcpServerManager.registerTool(YouTubeVideoAccessTool);
    mcpServerManager.registerTool(WebSearchTool);
    // mcpServerManager.registerTool(WebsiteAccessTool);
    mcpServerManager.registerTool(AudioToTextTool);
    mcpServerManager.registerTool(AskImageQuestionTool);
    mcpServerManager.registerTool(AskFileUrlQuestionTool);

<<<<<<< HEAD

    mcpServerManager.registerTool(WebsiteSurfTool);

=======
>>>>>>> b505af06
    // mcpServerManager.registerTool(AccessWebsiteInBrowserTool);
    // mcpServerManager.registerTool(ClickWebsiteElementInBrowserTool);
    // mcpServerManager.registerTool(FillInputElementInBrowserTool);
    
    mcpServerManager.registerTool(SearchWikipediaTool);
    // mcpServerManager.registerTool(VideoFrameAtTimeTool);
    mcpServerManager.registerTool(VideoAudioExtractTool);
    mcpServerManager.registerTool(VideoDownloadTool);
    // mcpServerManager.registerTool(VideoToGifClipTool);

    mcpServerManager.registerTool(VideoInferenceTool);
    mcpServerManager.registerTool(VideoCompressionTool);

    console.log(
      "🔧 Registered tools:",
    );

    // Run benchmark tasks
    const results: BenchmarkResult[] = [];

    for (let i = 0; i < tasks.length; i++) {
      const task = tasks[i];
      console.log(`\n🎯 Progress: ${i + 1}/${tasks.length}`);

      try {
        await cleanupWorkspaceForTask(task, BENCHMARK_WORKSPACE);
        // Setup workspace for this task
        await setupWorkspaceForTask(
          task,
          BENCHMARK_WORKSPACE,
          BENCHMARK_DATASET!,
          BENCHMARK_MODE!,
        );

        // Initialize a fresh agent instance for each task
        const agent = new ZypherAgent(
          {
            anthropicApiKey: Deno.env.get("ANTHROPIC_API_KEY"),
            persistHistory: false,
            enableCheckpointing: false,
            taskTimeoutMs: 3000000
          },
          mcpServerManager,
          storageService,
        );

        await agent.init();

        // Run the benchmark task
        const result = await runBenchmarkTask(
          task,
          agent,
          BENCHMARK_WORKSPACE,
          storageService,
          BENCHMARK_MODEL,
        );

        results.push(result);

        // Save result immediately
        await saveBenchmarkResult(result, BENCHMARK_OUTPUT);

        // Clean up workspace
        // await cleanupWorkspaceForTask(task, BENCHMARK_WORKSPACE);
      } catch (error) {
        console.error(
          `💥 Fatal error processing task ${task.task_id}: ${formatError(error)
          }`,
        );

        // Save error result
        const errorResult: BenchmarkResult = {
          task_id: task.task_id,
          question: task.Question,
          level: task.Level,
          file_name: task.file_name,
          expected_answer: task["Final answer"],
          agent_answer: "",
          success: false,
          error: formatError(error),
          duration_ms: 0,
          messages_count: 0,
          timestamp: new Date().toISOString(),
        };

        results.push(errorResult);
        await saveBenchmarkResult(errorResult, BENCHMARK_OUTPUT);

        // Clean up workspace on error
        // try {
        //   await cleanupWorkspaceForTask(task, BENCHMARK_WORKSPACE);
        // } catch (cleanupError) {
        //   console.warn(
        //     `Failed to cleanup after error: ${formatError(cleanupError)}`,
        //   );
        // }
      }
    }

    console.log(`\n💾 Results saved`);
    console.log("🎉 Benchmark completed!");
  } catch (error) {
    console.error("💥 Fatal Error:", formatError(error));
    Deno.exit(1);
  }
}

// Handle Ctrl+C
Deno.addSignalListener("SIGINT", () => {
  console.log("\n\n🛑 Benchmark interrupted by user");
  Deno.exit(0);
});

// Run the benchmark
main().catch((error) => {
  console.error("Unhandled error:", formatError(error));
  Deno.exit(1);
});<|MERGE_RESOLUTION|>--- conflicted
+++ resolved
@@ -11,10 +11,6 @@
   ReadFileTool,
   RunTerminalCmdTool,
   WebSearchTool,
-<<<<<<< HEAD
-  WebsiteSurfTool,
-=======
->>>>>>> b505af06
   WebsiteAccessTool,
   YouTubeVideoAccessTool,
   AskImageQuestionTool,
@@ -428,12 +424,6 @@
     mcpServerManager.registerTool(AskImageQuestionTool);
     mcpServerManager.registerTool(AskFileUrlQuestionTool);
 
-<<<<<<< HEAD
-
-    mcpServerManager.registerTool(WebsiteSurfTool);
-
-=======
->>>>>>> b505af06
     // mcpServerManager.registerTool(AccessWebsiteInBrowserTool);
     // mcpServerManager.registerTool(ClickWebsiteElementInBrowserTool);
     // mcpServerManager.registerTool(FillInputElementInBrowserTool);
